// Copyright (c) The Diem Core Contributors
// Copyright (c) The Move Contributors
// SPDX-License-Identifier: Apache-2.0

//! Provides a model for a set of Move modules (and scripts, which
//! are handled like modules). The model allows to access many different aspects of the Move
//! code: all declared functions and types, their associated bytecode, their source location,
//! their source text, and the specification fragments.
//!
//! The environment is nested into a hierarchy:
//!
//! - A `GlobalEnv` which gives access to all modules plus other information on global level,
//!   and is the owner of all related data.
//! - A `ModuleEnv` which is a reference to the data of some module in the environment.
//! - A `StructEnv` which is a reference to the data of some struct in a module.
//! - A `FunctionEnv` which is a reference to the data of some function in a module.

use crate::{
    ast::{
        AccessSpecifier, Address, AddressSpecifier, Attribute, ConditionKind, Exp, ExpData,
        FriendDecl, GlobalInvariant, ModuleName, PropertyBag, PropertyValue, ResourceSpecifier,
        Spec, SpecBlockInfo, SpecBlockTarget, SpecFunDecl, SpecVarDecl, UseDecl, Value,
    },
    code_writer::CodeWriter,
    emit, emitln,
    intrinsics::IntrinsicsAnnotation,
    metadata::LanguageVersion,
    pragmas::{
        DELEGATE_INVARIANTS_TO_CALLER_PRAGMA, DISABLE_INVARIANTS_IN_BODY_PRAGMA, FRIEND_PRAGMA,
        INTRINSIC_PRAGMA, OPAQUE_PRAGMA, VERIFY_PRAGMA,
    },
    symbol::{Symbol, SymbolPool},
    ty::{
        AbilityInference, AbilityInferer, NoUnificationContext, PrimitiveType, ReferenceKind, Type,
        TypeDisplayContext, TypeUnificationAdapter, Variance,
    },
    well_known,
};
use codespan::{ByteIndex, ByteOffset, ColumnOffset, FileId, Files, LineOffset, Location, Span};
use codespan_reporting::{
    diagnostic::{Diagnostic, Label, LabelStyle, Severity},
    term::{emit, termcolor::WriteColor, Config},
};
use itertools::Itertools;
#[allow(unused_imports)]
use log::{info, warn};
pub use move_binary_format::file_format::{AbilitySet, Visibility};
#[allow(deprecated)]
use move_binary_format::normalized::Type as MType;
use move_binary_format::{
    access::ModuleAccess,
    binary_views::BinaryIndexedView,
    file_format::{
        AccessKind, Bytecode, CodeOffset, Constant as VMConstant, ConstantPoolIndex,
        FunctionDefinitionIndex, FunctionHandleIndex, MemberCount, SignatureIndex, SignatureToken,
        StructDefinitionIndex, VariantIndex,
    },
    views::{FunctionDefinitionView, FunctionHandleView, StructHandleView},
    CompiledModule,
};
use move_bytecode_source_map::{mapping::SourceMapping, source_map::SourceMap};
use move_command_line_common::{
    address::NumericalAddress, env::read_bool_env_var, files::FileHash,
};
use move_compiler::command_line as cli;
use move_core_types::{
    account_address::AccountAddress,
    identifier::{IdentStr, Identifier},
    language_storage,
    value::MoveValue,
};
use move_disassembler::disassembler::{Disassembler, DisassemblerOptions};
use num::ToPrimitive;
use once_cell::sync::Lazy;
use serde::{Deserialize, Serialize};
use std::{
    any::{Any, TypeId},
    backtrace::{Backtrace, BacktraceStatus},
    cell::{Ref, RefCell, RefMut},
    cmp::Ordering,
    collections::{BTreeMap, BTreeSet, VecDeque},
    ffi::OsStr,
    fmt::{self, Formatter, Write},
    rc::Rc,
};

// =================================================================================================
/// # Constants

/// A name we use to represent a script as a module.
pub const SCRIPT_MODULE_NAME: &str = "<SELF>";

/// Names used in the bytecode/AST to represent the main function of a script
pub const SCRIPT_BYTECODE_FUN_NAME: &str = "<SELF>";

/// A prefix used for structs which are backing specification ("ghost") memory.
pub const GHOST_MEMORY_PREFIX: &str = "Ghost$";

// =================================================================================================
/// # Locations

/// A location, consisting of a FileId and a span in this file.
#[derive(Debug, PartialEq, Eq, PartialOrd, Ord, Clone, Hash)]
pub struct Loc {
    file_id: FileId,
    span: Span,
    inlined_from_loc: Option<Box<Loc>>,
}

impl AsRef<Loc> for Loc {
    fn as_ref(&self) -> &Loc {
        self
    }
}

impl Loc {
    pub fn new(file_id: FileId, span: Span) -> Loc {
        Loc {
            file_id,
            span,
            inlined_from_loc: None,
        }
    }

    pub fn inlined_from(&self, inlined_from: &Loc) -> Loc {
        Loc {
            file_id: self.file_id,
            span: self.span,
            inlined_from_loc: Some(Box::new(match &self.inlined_from_loc {
                None => inlined_from.clone(),
                Some(locbox) => (*locbox.clone()).inlined_from(inlined_from),
            })),
        }
    }

    // If `self` is an inlined `Loc`, then add the same
    // inlining info to the parameter `loc`.
    fn inline_if_needed(&self, loc: Loc) -> Loc {
        if let Some(locbox) = &self.inlined_from_loc {
            let source_loc = locbox.as_ref();
            loc.inlined_from(source_loc)
        } else {
            loc
        }
    }

    pub fn span(&self) -> Span {
        self.span
    }

    pub fn file_id(&self) -> FileId {
        self.file_id
    }

    // Delivers a location pointing to the end of this one.
    pub fn at_end(&self) -> Loc {
        if self.span.end() > ByteIndex(0) {
            self.inline_if_needed(Loc::new(
                self.file_id,
                Span::new(self.span.end() - ByteOffset(1), self.span.end()),
            ))
        } else {
            self.clone()
        }
    }

    // Delivers a location pointing to the start of this one.
    pub fn at_start(&self) -> Loc {
        self.inline_if_needed(Loc::new(
            self.file_id,
            Span::new(self.span.start(), self.span.start() + ByteOffset(1)),
        ))
    }

    /// Creates a location which encloses all the locations in the provided slice,
    /// which must not be empty. All locations are expected to be in the same file.
    pub fn enclosing(locs: &[&Loc]) -> Loc {
        assert!(!locs.is_empty());
        let loc = locs[0];
        let mut start = loc.span.start();
        let mut end = loc.span.end();
        for l in locs.iter().skip(1) {
            if l.file_id() == loc.file_id() {
                start = std::cmp::min(start, l.span().start());
                end = std::cmp::max(end, l.span().end());
            }
        }
        loc.inline_if_needed(Loc::new(loc.file_id(), Span::new(start, end)))
    }

    /// Returns true if the other location is enclosed by this location.
    pub fn is_enclosing(&self, other: &Loc) -> bool {
        self.file_id == other.file_id
            && self.inlined_from_loc == other.inlined_from_loc
            && GlobalEnv::enclosing_span(self.span, other.span)
    }
}

impl Default for Loc {
    fn default() -> Self {
        let mut files = Files::new();
        let dummy_id = files.add(String::new(), String::new());
        Loc::new(dummy_id, Span::default())
    }
}

/// Alias for the Loc variant of MoveIR.
pub type MoveIrLoc = move_ir_types::location::Loc;
pub type MoveIrByteIndex = move_ir_types::location::ByteIndex;

// =================================================================================================
/// # Identifiers
///
/// Identifiers are opaque values used to reference entities in the environment.
///
/// We have two kinds of ids: those based on an index, and those based on a symbol. We use
/// the symbol based ids where we do not have control of the definition index order in bytecode
/// (i.e. we do not know in which order move-compiler enters functions and structs into file format),
/// and index based ids where we do have control (for modules, SpecFun and SpecVar).
///
/// In any case, ids are opaque in the sense that if someone has a StructId or similar in hand,
/// it is known to be defined in the environment, as it has been obtained also from the environment.

/// Raw index type used in ids. 16 bits are sufficient currently.
pub type RawIndex = u16;

/// Identifier for a module.
#[derive(Debug, PartialEq, Eq, PartialOrd, Ord, Hash, Clone, Copy)]
pub struct ModuleId(RawIndex);

/// Identifier for a named constant, relative to module.
#[derive(Debug, PartialEq, Eq, PartialOrd, Ord, Hash, Clone, Copy)]
pub struct NamedConstantId(Symbol);

/// Identifier for a structure/resource, relative to module.
#[derive(Debug, PartialEq, Eq, PartialOrd, Ord, Hash, Clone, Copy)]
pub struct StructId(Symbol);

/// Identifier for a field of a structure, relative to struct.
#[derive(Debug, PartialEq, Eq, PartialOrd, Ord, Hash, Clone, Copy)]
pub struct FieldId(Symbol);

/// Identifier for a Move function, relative to module.
#[derive(Debug, PartialEq, Eq, PartialOrd, Ord, Hash, Clone, Copy)]
pub struct FunId(Symbol);

/// Identifier for a schema.
#[derive(Debug, PartialEq, Eq, PartialOrd, Ord, Hash, Clone, Copy)]
pub struct SchemaId(Symbol);

/// Identifier for a specification function, relative to module.
#[derive(Debug, PartialEq, Eq, PartialOrd, Ord, Hash, Clone, Copy)]
pub struct SpecFunId(RawIndex);

/// Identifier for a specification variable, relative to module.
#[derive(Debug, PartialEq, Eq, PartialOrd, Ord, Hash, Clone, Copy)]
pub struct SpecVarId(RawIndex);

/// Identifier for a node in the AST, relative to a module. This is used to associate attributes
/// with the node, like source location and type.
#[derive(Debug, PartialEq, Eq, PartialOrd, Ord, Hash, Clone, Copy)]
pub struct NodeId(usize);

/// A global id. Instances of this type represent unique identifiers relative to `GlobalEnv`.
#[derive(Debug, PartialEq, Eq, PartialOrd, Ord, Hash, Clone, Copy)]
pub struct GlobalId(usize);

/// Identifier for an intrinsic declaration, relative globally in `GlobalEnv`.
#[derive(Debug, PartialEq, Eq, PartialOrd, Ord, Hash, Clone, Copy)]
pub struct IntrinsicId(usize);

/// Some identifier qualified by a module.
#[derive(Debug, PartialEq, Eq, PartialOrd, Ord, Hash, Clone, Copy)]
pub struct QualifiedId<Id> {
    pub module_id: ModuleId,
    pub id: Id,
}

/// Some identifier qualified by a module and a type instantiation.
#[derive(Debug, PartialEq, Eq, PartialOrd, Ord, Hash, Clone)]
pub struct QualifiedInstId<Id> {
    pub module_id: ModuleId,
    pub inst: Vec<Type>,
    pub id: Id,
}

impl NamedConstantId {
    pub fn new(sym: Symbol) -> Self {
        Self(sym)
    }

    pub fn symbol(self) -> Symbol {
        self.0
    }
}

impl FunId {
    pub fn new(sym: Symbol) -> Self {
        Self(sym)
    }

    pub fn symbol(self) -> Symbol {
        self.0
    }
}

impl SchemaId {
    pub fn new(sym: Symbol) -> Self {
        Self(sym)
    }

    pub fn symbol(self) -> Symbol {
        self.0
    }
}

impl StructId {
    pub fn new(sym: Symbol) -> Self {
        Self(sym)
    }

    pub fn symbol(self) -> Symbol {
        self.0
    }
}

impl FieldId {
    pub fn new(sym: Symbol) -> Self {
        Self(sym)
    }

    pub fn symbol(self) -> Symbol {
        self.0
    }

    /// Makes a variant field name unique to a given struct.
    /// TODO: Consider making FieldId containing two symbols, but this can be a breaking change
    ///   to public APIs.
    pub fn make_variant_field_id_str(
        variant_name: impl AsRef<str>,
        field_name: impl AsRef<str>,
    ) -> String {
        format!("{}.{}", variant_name.as_ref(), field_name.as_ref())
    }
}

impl SpecFunId {
    pub fn new(idx: usize) -> Self {
        Self(idx as RawIndex)
    }

    pub fn as_usize(self) -> usize {
        self.0 as usize
    }
}

impl SpecVarId {
    pub fn new(idx: usize) -> Self {
        Self(idx as RawIndex)
    }

    pub fn as_usize(self) -> usize {
        self.0 as usize
    }
}

impl NodeId {
    pub fn new(idx: usize) -> Self {
        Self(idx)
    }

    pub fn as_usize(self) -> usize {
        self.0
    }
}

impl ModuleId {
    pub fn new(idx: usize) -> Self {
        Self(idx as RawIndex)
    }

    pub fn to_usize(self) -> usize {
        self.0 as usize
    }
}

impl ModuleId {
    pub fn qualified<Id>(self, id: Id) -> QualifiedId<Id> {
        QualifiedId {
            module_id: self,
            id,
        }
    }

    pub fn qualified_inst<Id>(self, id: Id, inst: Vec<Type>) -> QualifiedInstId<Id> {
        QualifiedInstId {
            module_id: self,
            inst,
            id,
        }
    }
}

impl GlobalId {
    pub fn new(idx: usize) -> Self {
        Self(idx)
    }

    pub fn as_usize(self) -> usize {
        self.0
    }
}

impl IntrinsicId {
    pub fn new(idx: usize) -> Self {
        Self(idx)
    }

    pub fn as_usize(self) -> usize {
        self.0
    }
}

impl<Id: Clone> QualifiedId<Id> {
    pub fn instantiate(self, inst: Vec<Type>) -> QualifiedInstId<Id> {
        let QualifiedId { module_id, id } = self;
        QualifiedInstId {
            module_id,
            inst,
            id,
        }
    }
}

impl<Id: Clone> QualifiedInstId<Id> {
    pub fn instantiate(self, params: &[Type]) -> Self {
        if params.is_empty() {
            self
        } else {
            let Self {
                module_id,
                inst,
                id,
            } = self;
            Self {
                module_id,
                inst: Type::instantiate_vec(inst, params),
                id,
            }
        }
    }

    pub fn instantiate_ref(&self, params: &[Type]) -> Self {
        let res = self.clone();
        res.instantiate(params)
    }

    pub fn to_qualified_id(&self) -> QualifiedId<Id> {
        let Self { module_id, id, .. } = self;
        module_id.qualified(id.to_owned())
    }
}

impl QualifiedInstId<StructId> {
    pub fn to_type(&self) -> Type {
        Type::Struct(self.module_id, self.id, self.inst.to_owned())
    }
}

// =================================================================================================
/// # Verification Scope

/// Defines what functions to verify.
#[derive(Debug, Clone, PartialEq, Eq, Serialize, Deserialize)]
pub enum VerificationScope {
    /// Verify only public functions.
    Public,
    /// Verify all functions.
    All,
    /// Verify only one function.
    Only(String),
    /// Verify only functions from the given module.
    OnlyModule(String),
    /// Verify no functions
    None,
}

impl Default for VerificationScope {
    fn default() -> Self {
        Self::Public
    }
}

impl VerificationScope {
    /// Whether verification is exclusive to only one function or module. If set, this overrides
    /// all implicitly included verification targets via invariants and friends.
    pub fn is_exclusive(&self) -> bool {
        matches!(
            self,
            VerificationScope::Only(_) | VerificationScope::OnlyModule(_)
        )
    }

    /// Returns the target function if verification is exclusive to one function.
    pub fn get_exclusive_verify_function_name(&self) -> Option<&String> {
        match self {
            VerificationScope::Only(s) => Some(s),
            _ => None,
        }
    }
}

// =================================================================================================
/// # Global Environment

/// Global environment for a set of modules.
#[derive(Debug)]
pub struct GlobalEnv {
    /// The language version for which this model is build.
    pub(crate) language_version: LanguageVersion,
    /// A Files database for the codespan crate which supports diagnostics.
    pub(crate) source_files: Files<String>,
    /// A map of FileId in the Files database to information about documentation comments in a file.
    /// The comments are represented as map from ByteIndex into string, where the index is the
    /// start position of the associated language item in the source.
    pub(crate) doc_comments: BTreeMap<FileId, BTreeMap<ByteIndex, String>>,
    /// A mapping from file hash to file name and associated FileId.
    pub file_hash_map: BTreeMap<FileHash, (String, FileId)>,
    /// Reverse of the above mapping, mapping FileId to hash.
    pub(crate) reverse_file_hash_map: BTreeMap<FileId, FileHash>,
    /// Bijective mapping between FileId and a plain int. FileId's are themselves wrappers around
    /// ints, but the inner representation is opaque and cannot be accessed. This is used so we
    /// can emit FileId's to generated code and read them back.
    pub(crate) file_id_to_idx: BTreeMap<FileId, u16>,
    pub(crate) file_idx_to_id: BTreeMap<u16, FileId>,
    /// A set indicating whether a file id is a compilation target.
    pub(crate) file_id_is_target: BTreeSet<FileId>,
    /// A set indicating whether a file id is a test/docgen/warning/prover target.
    pub(crate) file_id_is_primary_target: BTreeSet<FileId>,
    /// A special constant location representing an unknown location.
    /// This uses a pseudo entry in `source_files` to be safely represented.
    pub(crate) unknown_loc: Loc,
    /// An equivalent of the MoveIrLoc to the above location. Used to map back and force between
    /// them.
    pub(crate) unknown_move_ir_loc: MoveIrLoc,
    /// A special constant location representing an opaque location.
    /// In difference to an `unknown_loc`, this is a well-known but undisclosed location.
    pub(crate) internal_loc: Loc,
    /// Accumulated diagnosis. In a RefCell so we can add to it without needing a mutable GlobalEnv.
    /// The boolean indicates whether the diag was reported.
    pub(crate) diags: RefCell<Vec<(Diagnostic<FileId>, bool)>>,
    /// Pool of symbols -- internalized strings.
    pub(crate) symbol_pool: SymbolPool,
    /// A counter for allocating node ids.
    pub(crate) next_free_node_id: RefCell<usize>,
    /// A map from node id to associated information of the expression.
    pub(crate) exp_info: RefCell<BTreeMap<NodeId, ExpInfo>>,
    /// List of loaded modules, in order they have been provided using `add`.
    pub module_data: Vec<ModuleData>,
    /// A counter for issuing global ids.
    pub(crate) global_id_counter: RefCell<usize>,
    /// A map of global invariants.
    pub(crate) global_invariants: BTreeMap<GlobalId, GlobalInvariant>,
    /// A map from global memories to global invariants which refer to them.
    pub(crate) global_invariants_for_memory:
        BTreeMap<QualifiedInstId<StructId>, BTreeSet<GlobalId>>,
    /// A set containing spec functions which are called/used in specs. Note that these
    /// are represented without type instantiation because we assume the backend can handle
    /// generics in the expression language.
    pub(crate) used_spec_funs: BTreeSet<QualifiedId<SpecFunId>>,
    /// An annotation of all intrinsic declarations
    pub(crate) intrinsics: IntrinsicsAnnotation,
    /// A type-indexed container for storing extension data in the environment.
    pub(crate) extensions: RefCell<BTreeMap<TypeId, Box<dyn Any>>>,
    /// The address of the standard and extension libraries.
    pub(crate) stdlib_address: Option<Address>,
    pub(crate) extlib_address: Option<Address>,
    /// Address alias map
    pub(crate) address_alias_map: BTreeMap<Symbol, AccountAddress>,
    /// A flag which allows to indicate that the whole program including
    /// dependencies should be built.
    pub(crate) everything_is_target: RefCell<bool>,
    /// Whether the v2 compiler has generated this model.
    /// TODO: replace with a proper version number once we have this in file format
    pub(crate) generated_by_v2: bool,
}

/// A helper type for implementing fmt::Display depending on GlobalEnv
pub struct EnvDisplay<'a, T> {
    pub env: &'a GlobalEnv,
    pub val: &'a T,
}

impl GlobalEnv {
    /// Creates a new environment.
    pub fn new() -> Self {
        let mut source_files = Files::new();
        let mut file_hash_map = BTreeMap::new();
        let mut reverse_file_hash_map = BTreeMap::new();
        let mut file_id_to_idx = BTreeMap::new();
        let mut file_idx_to_id = BTreeMap::new();
        let mut fake_loc = |content: &str| {
            let file_id = source_files.add(content, content.to_string());
            let file_hash = FileHash::new(content);
            file_hash_map.insert(file_hash, (content.to_string(), file_id));
            reverse_file_hash_map.insert(file_id, file_hash);
            let file_idx = file_id_to_idx.len() as u16;
            file_id_to_idx.insert(file_id, file_idx);
            file_idx_to_id.insert(file_idx, file_id);
            Loc::new(
                file_id,
                Span::from(ByteIndex(0_u32)..ByteIndex(content.len() as u32)),
            )
        };
        let unknown_loc = fake_loc("<unknown>");
        let unknown_move_ir_loc = MoveIrLoc::new(FileHash::new("<unknown>"), 0, 0);
        let internal_loc = fake_loc("<internal>");
        GlobalEnv {
            language_version: LanguageVersion::default(),
            source_files,
            doc_comments: Default::default(),
            unknown_loc,
            unknown_move_ir_loc,
            internal_loc,
            file_hash_map,
            reverse_file_hash_map,
            file_id_to_idx,
            file_idx_to_id,
            file_id_is_target: BTreeSet::new(),
            file_id_is_primary_target: BTreeSet::new(),
            diags: RefCell::new(vec![]),
            symbol_pool: SymbolPool::new(),
            next_free_node_id: Default::default(),
            exp_info: Default::default(),
            module_data: vec![],
            global_id_counter: RefCell::new(0),
            global_invariants: Default::default(),
            global_invariants_for_memory: Default::default(),
            used_spec_funs: BTreeSet::new(),
            intrinsics: Default::default(),
            extensions: Default::default(),
            stdlib_address: None,
            extlib_address: None,
            address_alias_map: Default::default(),
            everything_is_target: Default::default(),
            generated_by_v2: false,
        }
    }

    /// Sets whether this is generated by the v2 compiler.
    pub fn set_compiler_v2(&mut self, yes: bool) {
        self.generated_by_v2 = yes
    }

    /// Returns true if this is generated by v2.
    pub fn generated_by_v2(&self) -> bool {
        self.generated_by_v2
    }

    /// Sets the language version.
    pub fn set_language_version(&mut self, version: LanguageVersion) {
        self.language_version = version
    }

    /// Returns the language version
    pub fn language_version(&self) -> LanguageVersion {
        self.language_version
    }

    /// Creates a display container for the given value. There must be an implementation
    /// of fmt::Display for an instance to work in formatting.
    pub fn display<'a, T>(&'a self, val: &'a T) -> EnvDisplay<'a, T> {
        EnvDisplay { env: self, val }
    }

    /// Sets the global address alias map
    pub fn set_address_alias_map(&mut self, map: BTreeMap<Symbol, AccountAddress>) {
        self.address_alias_map = map
    }

    /// Indicates that all modules in the environment should be treated as
    /// target modules, i.e. `module.is_target()` returns true. This can be
    /// used to temporarily override the default which distinguishes
    /// between dependencies and target modules, and is used for tools like
    /// the prover which need to compile all code, while still maintaining
    /// the difference between targets and dependencies for verification.
    /// Those tools can temporarily set this to true.
    pub fn treat_everything_as_target(&self, on: bool) {
        *self.everything_is_target.borrow_mut() = on
    }

    /// Attempts to resolve address alias.
    pub fn resolve_address_alias(&self, alias: Symbol) -> Option<AccountAddress> {
        self.address_alias_map.get(&alias).cloned()
    }

    /// Stores extension data in the environment. This can be arbitrary data which is
    /// indexed by type. Used by tools which want to store their own data in the environment,
    /// like a set of tool dependent options/flags. This can also be used to update
    /// extension data.
    pub fn set_extension<T: Any>(&self, x: T) {
        let id = TypeId::of::<T>();
        self.extensions
            .borrow_mut()
            .insert(id, Box::new(Rc::new(x)));
    }

    /// Retrieves extension data from the environment. Use as in `env.get_extension::<T>()`.
    /// An `Rc<T>` is returned because extension data is stored in a RefCell and we can't use
    /// lifetimes (`&'a T`) to control borrowing.
    pub fn get_extension<T: Any>(&self) -> Option<Rc<T>> {
        let id = TypeId::of::<T>();
        self.extensions
            .borrow()
            .get(&id)
            .and_then(|d| d.downcast_ref::<Rc<T>>().cloned())
    }

    /// Retrieves a clone of the extension data from the environment. Use as in `env.get_cloned_extension::<T>()`.
    pub fn get_cloned_extension<T: Any + Clone>(&self) -> T {
        let id = TypeId::of::<T>();
        let d = self
            .extensions
            .borrow_mut()
            .remove(&id)
            .expect("extension defined")
            .downcast_ref::<Rc<T>>()
            .cloned()
            .unwrap();
        Rc::try_unwrap(d).unwrap_or_else(|d| d.as_ref().clone())
    }

    /// Updates extension data. If they are no outstanding references to this extension it
    /// is updated in place, otherwise it will be cloned before the update.
    pub fn update_extension<T: Any + Clone>(&self, f: impl FnOnce(&mut T)) {
        let id = TypeId::of::<T>();
        let d = self
            .extensions
            .borrow_mut()
            .remove(&id)
            .expect("extension defined")
            .downcast_ref::<Rc<T>>()
            .cloned()
            .unwrap();
        let mut curr = Rc::try_unwrap(d).unwrap_or_else(|d| d.as_ref().clone());
        f(&mut curr);
        self.set_extension(curr);
    }

    /// Checks whether there is an extension of type `T`.
    pub fn has_extension<T: Any>(&self) -> bool {
        let id = TypeId::of::<T>();
        self.extensions.borrow().contains_key(&id)
    }

    /// Clear extension data from the environment (return the data if it is previously set).
    /// Use as in `env.clear_extension::<T>()` and an `Rc<T>` is returned if the extension data is
    /// previously stored in the environment.
    pub fn clear_extension<T: Any>(&self) -> Option<Rc<T>> {
        let id = TypeId::of::<T>();
        self.extensions
            .borrow_mut()
            .remove(&id)
            .and_then(|d| d.downcast::<Rc<T>>().ok())
            .map(|boxed| *boxed)
    }

    /// Create a new global id unique to this environment.
    pub fn new_global_id(&self) -> GlobalId {
        let mut counter = self.global_id_counter.borrow_mut();
        let id = GlobalId::new(*counter);
        *counter += 1;
        id
    }

    /// Returns a reference to the symbol pool owned by this environment.
    pub fn symbol_pool(&self) -> &SymbolPool {
        &self.symbol_pool
    }

    /// Adds a source to this environment, returning a FileId for it.
    pub fn add_source(
        &mut self,
        file_hash: FileHash,
        address_aliases: Rc<BTreeMap<Symbol, NumericalAddress>>,
        file_name: &str,
        source: &str,
        is_target: bool,
        is_primary_target: bool,
    ) -> FileId {
        // Check for address alias conflicts.
        self.stdlib_address =
            self.resolve_std_address_alias(self.stdlib_address.clone(), "std", &address_aliases);
        self.extlib_address = self.resolve_std_address_alias(
            self.extlib_address.clone(),
            "Extensions",
            &address_aliases,
        );
        if let Some((_filename, file_id)) = self.file_hash_map.get(&file_hash) {
            // This is a duplicate source, make sure it is marked as a target
            // and/or a primary_target if any instance marks it as such.
            if is_target && !self.file_id_is_target.contains(file_id) {
                self.file_id_is_target.insert(*file_id);
            }
            if is_primary_target && !self.file_id_is_primary_target.contains(file_id) {
                self.file_id_is_primary_target.insert(*file_id);
            }
            *file_id
        } else {
            // Record new source file and properties
            let file_id = self.source_files.add(file_name, source.to_string());
            self.file_hash_map
                .insert(file_hash, (file_name.to_string(), file_id));
            self.reverse_file_hash_map.insert(file_id, file_hash);
            let file_idx = self.file_id_to_idx.len() as u16;
            self.file_id_to_idx.insert(file_id, file_idx);
            self.file_idx_to_id.insert(file_idx, file_id);
            if is_target {
                self.file_id_is_target.insert(file_id);
            }
            if is_primary_target {
                self.file_id_is_primary_target.insert(file_id);
            }
            file_id
        }
    }

    fn resolve_std_address_alias(
        &self,
        def: Option<Address>,
        name: &str,
        aliases: &BTreeMap<Symbol, NumericalAddress>,
    ) -> Option<Address> {
        let name_sym = self.symbol_pool().make(name);
        if let Some(a) = aliases.get(&name_sym) {
            let addr = Address::Numerical(a.into_inner());
            if matches!(&def, Some(other_addr) if &addr != other_addr) {
                self.error(
                    &self.unknown_loc,
                    &format!(
                        "Ambiguous definition of standard address alias `{}` (`0x{} != 0x{}`).\
                                 This alias currently must be unique across all packages.",
                        name,
                        self.display(&addr),
                        self.display(&def.unwrap())
                    ),
                );
            }
            Some(addr)
        } else {
            def
        }
    }

    /// Find all target modules and return in a vector
    pub fn get_target_modules(&self) -> Vec<ModuleEnv> {
        let mut target_modules: Vec<ModuleEnv> = vec![];
        for module_env in self.get_modules() {
            if module_env.is_target() {
                target_modules.push(module_env);
            }
        }
        target_modules
    }

    fn add_backtrace(msg: &str, _is_bug: bool) -> String {
        // Note that you need both MOVE_COMPILER_BACKTRACE=1 and RUST_BACKTRACE=1 for this to
        // actually generate a backtrace.
        static DUMP_BACKTRACE: Lazy<bool> = Lazy::new(|| {
            read_bool_env_var(cli::MOVE_COMPILER_BACKTRACE_ENV_VAR)
                | read_bool_env_var(cli::MVC_BACKTRACE_ENV_VAR)
        });
        if *DUMP_BACKTRACE {
            let bt = Backtrace::capture();
            if BacktraceStatus::Captured == bt.status() {
                format!("{}\nBacktrace: {:#?}", msg, bt)
            } else {
                msg.to_owned()
            }
        } else {
            msg.to_owned()
        }
    }

    /// Adds documentation for a file.
    pub fn add_documentation(&mut self, file_id: FileId, docs: BTreeMap<ByteIndex, String>) {
        self.doc_comments.insert(file_id, docs);
    }

    /// Adds diagnostic to the environment.
    pub fn add_diag(&self, diag: Diagnostic<FileId>) {
        self.diags.borrow_mut().push((diag, false));
    }

    /// Adds an error to this environment, without notes.
    pub fn error(&self, loc: &Loc, msg: &str) {
        self.diag(Severity::Error, loc, msg)
    }

    /// Adds an error to this environment, with notes.
    pub fn error_with_notes(&self, loc: &Loc, msg: &str, notes: Vec<String>) {
        self.diag_with_notes(Severity::Error, loc, msg, notes)
    }

    /// Adds an error to this environment, with notes.
    pub fn error_with_labels(&self, loc: &Loc, msg: &str, labels: Vec<(Loc, String)>) {
        self.diag_with_labels(Severity::Error, loc, msg, labels)
    }

    /// Add a label to `labels` to specify "inlined from loc" for the `loc` in `inlined_from`,
    /// and, if that is inlined from someplace, repeat as needed, etc.
    fn add_inlined_from_labels(labels: &mut Vec<Label<FileId>>, inlined_from: &Option<Box<Loc>>) {
        let mut inlined_from = inlined_from;
        while let Some(boxed_loc) = inlined_from {
            let loc = boxed_loc.as_ref();
            let new_label = Label::secondary(loc.file_id, loc.span)
                .with_message("from a call inlined at this callsite");
            labels.push(new_label);
            inlined_from = &loc.inlined_from_loc;
        }
    }

    /// Adds a diagnostic of given severity to this environment.
    pub fn diag(&self, severity: Severity, loc: &Loc, msg: &str) {
        self.diag_with_primary_notes_and_labels(severity, loc, msg, "", vec![], vec![])
    }

    /// Adds a diagnostic of given severity to this environment, with notes.
    pub fn diag_with_notes(&self, severity: Severity, loc: &Loc, msg: &str, notes: Vec<String>) {
        self.diag_with_primary_notes_and_labels(severity, loc, msg, "", notes, vec![])
    }

    /// Adds a diagnostic of given severity to this environment, with labels.
    pub fn diag_with_labels(
        &self,
        severity: Severity,
        loc: &Loc,
        msg: &str,
        labels: Vec<(Loc, String)>,
    ) {
        self.diag_with_primary_notes_and_labels(severity, loc, msg, "", vec![], labels)
    }

    /// Adds a diagnostic of given severity to this environment, with primary and primary labels.
    pub fn diag_with_primary_and_labels(
        &self,
        severity: Severity,
        loc: &Loc,
        msg: &str,
        primary: &str,
        labels: Vec<(Loc, String)>,
    ) {
        self.diag_with_primary_notes_and_labels(severity, loc, msg, primary, vec![], labels)
    }

    /// Adds a diagnostic of given severity to this environment, with notes and labels.
    pub fn diag_with_primary_notes_and_labels(
        &self,
        severity: Severity,
        loc: &Loc,
        msg: &str,
        primary: &str,
        notes: Vec<String>,
        labels: Vec<(Loc, String)>,
    ) {
        let new_msg = Self::add_backtrace(msg, severity == Severity::Bug);

        let mut primary_label = Label::primary(loc.file_id, loc.span);
        if !primary.is_empty() {
            primary_label = primary_label.with_message(primary)
        }
        let mut primary_labels = vec![primary_label];
        GlobalEnv::add_inlined_from_labels(&mut primary_labels, &loc.inlined_from_loc);

        // add "inlined from" qualifiers to secondary labels as needed
        let labels = labels
            .into_iter()
            .map(|(loc, msg)| {
                let mut expanded_labels =
                    vec![Label::secondary(loc.file_id, loc.span).with_message(msg)];
                GlobalEnv::add_inlined_from_labels(&mut expanded_labels, &loc.inlined_from_loc);
                expanded_labels
            })
            .concat();

        self.add_diag(
            Diagnostic::new(severity)
                .with_message(new_msg)
                .with_labels(primary_labels)
                .with_labels(labels)
                .with_notes(notes),
        )
    }

    /// Checks whether any of the diagnostics contains string.
    pub fn has_diag(&self, pattern: &str) -> bool {
        self.diags
            .borrow()
            .iter()
            .any(|(d, _)| d.message.contains(pattern))
    }

    /// Clear all accumulated diagnosis.
    pub fn clear_diag(&self) {
        self.diags.borrow_mut().clear();
    }

    /// Returns the unknown location.
    pub fn unknown_loc(&self) -> Loc {
        self.unknown_loc.clone()
    }

    /// Returns a Move IR version of the unknown location which is guaranteed to map to the
    /// regular unknown location via `to_loc`.
    pub fn unknown_move_ir_loc(&self) -> MoveIrLoc {
        self.unknown_move_ir_loc
    }

    /// Returns the internal location.
    pub fn internal_loc(&self) -> Loc {
        self.internal_loc.clone()
    }

    /// Converts a Loc as used by the move-compiler compiler to the one we are using here.
    pub fn to_loc(&self, loc: &MoveIrLoc) -> Loc {
        let file_id = self.get_file_id(loc.file_hash()).unwrap_or_else(|| {
            panic!(
                "Unable to find source file '{}' in the environment",
                loc.file_hash()
            )
        });
        // Note that move-compiler doesn't use "inlined from"
        Loc::new(file_id, Span::new(loc.start(), loc.end()))
    }

    /// Converts a location back into a MoveIrLoc. If the location is not convertible, unknown
    /// location will be returned.
    pub fn to_ir_loc(&self, loc: &Loc) -> MoveIrLoc {
        if let Some(file_hash) = self.get_file_hash(loc.file_id()) {
            MoveIrLoc::new(file_hash, loc.span().start().0, loc.span().end().0)
        } else {
            self.unknown_move_ir_loc()
        }
    }

    /// Returns the file id for a file hash, if defined.
    pub fn get_file_id(&self, fhash: FileHash) -> Option<FileId> {
        self.file_hash_map.get(&fhash).map(|(_, id)| id).cloned()
    }

    /// Returns the file hash for the file id, if defined.
    pub fn get_file_hash(&self, file_id: FileId) -> Option<FileHash> {
        self.reverse_file_hash_map.get(&file_id).cloned()
    }

    /// Maps a FileId to an index which can be mapped back to a FileId.
    pub fn file_id_to_idx(&self, file_id: FileId) -> u16 {
        *self
            .file_id_to_idx
            .get(&file_id)
            .expect("file_id undefined")
    }

    /// Maps a an index which was obtained by `file_id_to_idx` back to a FileId.
    pub fn file_idx_to_id(&self, file_idx: u16) -> FileId {
        *self
            .file_idx_to_id
            .get(&file_idx)
            .expect("file_idx undefined")
    }

    /// Returns file name and line/column position for a location, if available.
    pub fn get_file_and_location(&self, loc: &Loc) -> Option<(String, Location)> {
        self.get_location(loc).map(|line_column| {
            (
                self.source_files
                    .name(loc.file_id())
                    .to_string_lossy()
                    .to_string(),
                line_column,
            )
        })
    }

    /// Returns line/column position for a location, if available.
    pub fn get_location(&self, loc: &Loc) -> Option<Location> {
        self.source_files
            .location(loc.file_id(), loc.span().start())
            .ok()
    }

    /// Return the source text for the given location.
    pub fn get_source(&self, loc: &Loc) -> Result<&str, codespan_reporting::files::Error> {
        self.source_files.source_slice(loc.file_id, loc.span)
    }

    /// Return the source text for the given file.
    pub fn get_file_source(&self, id: FileId) -> &str {
        self.source_files.source(id)
    }

    /// Return the source file name for `file_id`
    pub fn get_file(&self, file_id: FileId) -> &OsStr {
        self.source_files.name(file_id)
    }

    /// Return the source file names.
    pub fn get_source_file_names(&self) -> Vec<String> {
        self.file_hash_map
            .iter()
            .filter_map(|(_, (k, _))| {
                if k.eq("<internal>") || k.eq("<unknown>") {
                    None
                } else {
                    Some(k.clone())
                }
            })
            .collect()
    }

    /// Return the source file ids.
    pub fn get_source_file_ids(&self) -> Vec<FileId> {
        self.file_hash_map
            .iter()
            .filter_map(|(_, (k, id))| {
                if k.eq("<internal>") || k.eq("<unknown>") {
                    None
                } else {
                    Some(*id)
                }
            })
            .collect()
    }

    // Gets the number of source files in this environment.
    pub fn get_file_count(&self) -> usize {
        self.file_hash_map.len()
    }

    /// Returns true if diagnostics have error severity or worse.
    pub fn has_errors(&self) -> bool {
        self.error_count() > 0
    }

    /// Returns the number of diagnostics.
    pub fn diag_count(&self, min_severity: Severity) -> usize {
        self.diags
            .borrow()
            .iter()
            .filter(|(d, _)| d.severity >= min_severity)
            .count()
    }

    /// Returns the number of errors.
    pub fn error_count(&self) -> usize {
        self.diag_count(Severity::Error)
    }

    /// Returns true if diagnostics have warning severity or worse.
    pub fn has_warnings(&self) -> bool {
        self.diags
            .borrow()
            .iter()
            .any(|(d, _)| d.severity >= Severity::Warning)
    }

    /// Writes accumulated diagnostics of given or higher severity.
    pub fn report_diag<W: WriteColor>(&self, writer: &mut W, severity: Severity) {
        self.report_diag_with_filter(writer, |d| d.severity >= severity)
    }

    // Comparison of Diagnostic values that tries to match program ordering so we
    // can display them to the user in a more natural order.
    fn cmp_diagnostic(diag1: &Diagnostic<FileId>, diag2: &Diagnostic<FileId>) -> Ordering {
        let labels_ordering = GlobalEnv::cmp_labels(&diag1.labels, &diag2.labels);
        if Ordering::Equal == labels_ordering {
            let sev_ordering = diag1
                .severity
                .partial_cmp(&diag2.severity)
                .expect("Severity provides a total ordering for valid severity enum values");
            if Ordering::Equal == sev_ordering {
                let message_ordering = diag1.message.cmp(&diag2.message);
                if Ordering::Equal == message_ordering {
                    diag1.code.cmp(&diag2.code)
                } else {
                    message_ordering
                }
            } else {
                sev_ordering
            }
        } else {
            labels_ordering
        }
    }

    // Label comparison that tries to match program ordering.  `FileId` is already set in visitation
    // order, so we honor that.  Within the same file, we order by labelled code ranges.  For labels
    // marking nested regions, we want the innermost region, so we order first by end of labelled
    // code region, then in reverse by start of region.
    fn cmp_label(label1: &Label<FileId>, label2: &Label<FileId>) -> Ordering {
        let file_ordering = label1.file_id.cmp(&label2.file_id);
        if Ordering::Equal == file_ordering {
            // First order by end of region.
            let end1 = label1.range.end;
            let end2 = label2.range.end;
            let end_ordering = end1.cmp(&end2);
            if Ordering::Equal == end_ordering {
                let start1 = label1.range.start;
                let start2 = label2.range.start;

                // For nested regions with same end, show inner-most region first.
                // Swap 1 and 2 in comparing starts.
                start2.cmp(&start1)
            } else {
                end_ordering
            }
        } else {
            file_ordering
        }
    }

    // Label comparison within a list of labels for a given diagnostic, which orders by priority
    // first, then files and line numbers.
    fn cmp_label_priority(label1: &Label<FileId>, label2: &Label<FileId>) -> Ordering {
        use LabelStyle::*;
        match (label1.style, label2.style) {
            (Primary, Secondary) => Ordering::Less,
            (Secondary, Primary) => Ordering::Greater,
            (_, _) => GlobalEnv::cmp_label(label1, label2),
        }
    }

    // Comparison for sets of labels that orders them based on program ordering, using
    // the earliest label found.  If a `Primary` label is found then `Secondary` labels
    // are ignored, but if all are `Secondary` then the earliest of those is used in
    // the ordering.
    fn cmp_labels(labels1: &[Label<FileId>], labels2: &[Label<FileId>]) -> Ordering {
        let mut sorted_labels1 = labels1.iter().collect_vec();
        sorted_labels1.sort_by(|l1, l2| GlobalEnv::cmp_label_priority(l1, l2));
        let mut sorted_labels2 = labels2.iter().collect_vec();
        sorted_labels2.sort_by(|l1, l2| GlobalEnv::cmp_label_priority(l1, l2));
        std::iter::zip(sorted_labels1, sorted_labels2)
            .map(|(l1, l2)| GlobalEnv::cmp_label(l1, l2))
            .find(|r| Ordering::Equal != *r)
            .unwrap_or(Ordering::Equal)
    }

    /// Writes accumulated diagnostics that pass through `filter`
    pub fn report_diag_with_filter<W: WriteColor, F: FnMut(&Diagnostic<FileId>) -> bool>(
        &self,
        writer: &mut W,
        mut filter: F,
    ) {
        let mut shown = BTreeSet::new();
        self.diags.borrow_mut().sort_by(|a, b| {
            let reported_ordering = a.1.cmp(&b.1);
            if Ordering::Equal == reported_ordering {
                GlobalEnv::cmp_diagnostic(&a.0, &b.0)
            } else {
                reported_ordering
            }
        });
        for (diag, reported) in self.diags.borrow_mut().iter_mut().filter(|(d, reported)| {
            !reported
                && filter(d)
                && (d.severity >= Severity::Error
                    || d.labels
                        .iter()
                        .any(|label| self.file_id_is_primary_target.contains(&label.file_id)))
        }) {
            if !*reported {
                // Avoid showing the same message twice. This can happen e.g. because of
                // duplication of expressions via schema inclusion.
                if shown.insert(format!("{:?}", diag)) {
                    emit(writer, &Config::default(), &self.source_files, diag)
                        .expect("emit must not fail");
                }
                *reported = true;
            }
        }
    }

    /// Adds a global invariant to this environment.
    pub fn add_global_invariant(&mut self, inv: GlobalInvariant) {
        let id = inv.id;
        for memory in &inv.mem_usage {
            self.global_invariants_for_memory
                .entry(memory.clone())
                .or_default()
                .insert(id);
        }
        self.global_invariants.insert(id, inv);
    }

    /// Get global invariant by id.
    pub fn get_global_invariant(&self, id: GlobalId) -> Option<&GlobalInvariant> {
        self.global_invariants.get(&id)
    }

    /// Return the global invariants which refer to the given memory.
    pub fn get_global_invariants_for_memory(
        &self,
        memory: &QualifiedInstId<StructId>,
    ) -> BTreeSet<GlobalId> {
        let mut inv_ids = BTreeSet::new();
        for (key, val) in &self.global_invariants_for_memory {
            if key.module_id != memory.module_id || key.id != memory.id {
                continue;
            }
            assert_eq!(key.inst.len(), memory.inst.len());
            let adapter = TypeUnificationAdapter::new_vec(&memory.inst, &key.inst, true, true);
            let rel = adapter.unify(&mut NoUnificationContext, Variance::SpecVariance, true);
            if rel.is_some() {
                inv_ids.extend(val.clone());
            }
        }
        inv_ids
    }

    pub fn get_global_invariants_for_module(&self, module_id: ModuleId) -> Vec<&GlobalInvariant> {
        self.global_invariants
            .iter()
            .filter(|(_, inv)| inv.declaring_module == module_id)
            .map(|(_, inv)| inv)
            .collect()
    }

    pub fn get_global_invariants_by_module(&self, module_id: ModuleId) -> BTreeSet<GlobalId> {
        self.global_invariants
            .iter()
            .filter(|(_, inv)| inv.declaring_module == module_id)
            .map(|(id, _)| *id)
            .collect()
    }

    /// Returns true if a spec fun is used in specs.
    pub fn is_spec_fun_used(&self, id: QualifiedId<SpecFunId>) -> bool {
        self.used_spec_funs.contains(&id)
    }

    /// Marks a spec fun to be used
    pub fn add_used_spec_fun(&mut self, id: QualifiedId<SpecFunId>) {
        self.used_spec_funs.insert(id);
    }

    /// Determines whether the given spec fun is recursive.
    pub fn is_spec_fun_recursive(&self, id: QualifiedId<SpecFunId>) -> bool {
        fn is_caller(
            env: &GlobalEnv,
            visited: &mut BTreeSet<QualifiedId<SpecFunId>>,
            caller: QualifiedId<SpecFunId>,
            fun: QualifiedId<SpecFunId>,
        ) -> bool {
            if !visited.insert(caller) {
                return false;
            }
            let module = env.get_module(caller.module_id);
            let decl = module.get_spec_fun(caller.id);
            decl.callees.iter().any(|c| c.to_qualified_id() == fun)
                || decl.callees.iter().any(|trans_caller| {
                    is_caller(env, visited, trans_caller.to_qualified_id(), fun)
                })
        }
        let module = self.get_module(id.module_id);
        let is_recursive = *module.get_spec_fun(id.id).is_recursive.borrow();
        if let Some(b) = is_recursive {
            b
        } else {
            let b = is_caller(self, &mut BTreeSet::new(), id, id);
            *module.get_spec_fun(id.id).is_recursive.borrow_mut() = Some(b);
            b
        }
    }

    /// Determines whether the given spec fun uses type reflection over type parameters.
    pub fn spec_fun_uses_generic_type_reflection(
        &self,
        fun_id: &QualifiedInstId<SpecFunId>,
    ) -> bool {
        fn uses_generic_type_reflection(
            env: &GlobalEnv,
            visited: &mut BTreeSet<QualifiedInstId<SpecFunId>>,
            fun: &QualifiedInstId<SpecFunId>,
        ) -> bool {
            if !visited.insert(fun.clone()) {
                return false;
            }
            let module = env.get_module(fun.module_id);
            let decl = module.get_spec_fun(fun.id);
            if let Some(def) = &decl.body {
                // Check called spec funs
                def.called_spec_funs(env).into_iter().any(|qid| {
                    let qid_inst = qid.instantiate(&fun.inst);
                    is_generic_type_reflection(env, &qid_inst)
                        || uses_generic_type_reflection(env, visited, &qid_inst)
                })
            } else {
                false
            }
        }
        fn is_generic_type_reflection(
            env: &GlobalEnv,
            fun_id: &QualifiedInstId<SpecFunId>,
        ) -> bool {
            static REFLECTION_FUNS: Lazy<BTreeSet<String>> = Lazy::new(|| {
                [
                    well_known::TYPE_INFO_SPEC.to_owned(),
                    well_known::TYPE_NAME_SPEC.to_owned(),
                    well_known::TYPE_NAME_GET_SPEC.to_owned(),
                ]
                .into_iter()
                .collect()
            });
            // The function must be at `extlib` or `stdlib`.
            let module = env.get_module(fun_id.module_id);
            let addr = module.get_name().addr();
            if addr == &env.get_extlib_address() || addr == &env.get_stdlib_address() {
                let fun = module.get_spec_fun(fun_id.id);
                let name = format!(
                    "{}::{}",
                    module.get_name().name().display(module.symbol_pool()),
                    fun.name.display(module.symbol_pool())
                );
                REFLECTION_FUNS.contains(&name)
                    && fun_id.inst.iter().any(|ty| ty.is_type_parameter())
            } else {
                false
            }
        }
        let module = self.get_module(fun_id.module_id);
        let decl = module.get_spec_fun(fun_id.id);
        let uses = decl
            .insts_using_generic_type_reflection
            .borrow()
            .get(&fun_id.inst)
            .cloned();
        if let Some(b) = uses {
            b
        } else {
            let b = uses_generic_type_reflection(self, &mut BTreeSet::new(), fun_id);
            module
                .get_spec_fun(fun_id.id)
                .insts_using_generic_type_reflection
                .borrow_mut()
                .insert(fun_id.inst.clone(), b);
            b
        }
    }

    /// Returns true if the type represents the well-known event handle type.
    pub fn is_wellknown_event_handle_type(&self, ty: &Type) -> bool {
        if let Type::Struct(mid, sid, _) = ty {
            let module_env = self.get_module(*mid);
            let struct_env = module_env.get_struct(*sid);
            let module_name = module_env.get_name();
            module_name.addr() == &Address::Numerical(AccountAddress::ONE)
                && &*self.symbol_pool.string(module_name.name()) == "event"
                && &*self.symbol_pool.string(struct_env.get_name()) == "EventHandle"
        } else {
            false
        }
    }

    /// Computes the abilities associated with the given type.
    pub fn type_abilities(&self, ty: &Type, ty_params: &[TypeParameter]) -> AbilitySet {
        AbilityInferer::new(self, ty_params).infer_abilities(ty).1
    }

    /// Returns associated intrinsics.
    pub fn get_intrinsics(&self) -> &IntrinsicsAnnotation {
        &self.intrinsics
    }

    /// Adds a new module to the environment.
    #[allow(clippy::too_many_arguments)]
    pub fn add(
        &mut self,
        loc: Loc,
        name: ModuleName,
        attributes: Vec<Attribute>,
        use_decls: Vec<UseDecl>,
        friend_decls: Vec<FriendDecl>,
        named_constants: BTreeMap<NamedConstantId, NamedConstantData>,
        mut struct_data: BTreeMap<StructId, StructData>,
        function_data: BTreeMap<FunId, FunctionData>,
        spec_vars: Vec<SpecVarDecl>,
        spec_funs: Vec<SpecFunDecl>,
        module_spec: Spec,
        spec_block_infos: Vec<SpecBlockInfo>,
    ) -> ModuleId {
        let spec_vars: BTreeMap<SpecVarId, SpecVarDecl> = spec_vars
            .into_iter()
            .enumerate()
            .map(|(i, v)| (SpecVarId::new(i), v))
            .collect();
        // Generate ghost memory struct declarations for spec vars.
        for (svar_id, svar) in &spec_vars {
            let data = self.create_ghost_struct_data(
                svar.loc.clone(),
                svar.name,
                *svar_id,
                svar.type_params.clone(),
                svar.type_.clone(),
            );
            struct_data.insert(StructId::new(data.name), data);
        }
        let spec_funs: BTreeMap<SpecFunId, SpecFunDecl> = spec_funs
            .into_iter()
            .enumerate()
            .map(|(i, v)| (SpecFunId::new(i), v))
            .collect();

        let id = ModuleId(self.module_data.len() as RawIndex);
        let used_modules = use_decls.iter().filter_map(|ud| ud.module_id).collect();
        self.module_data.push(ModuleData {
            name,
            id,
            compiled_module: None,
            source_map: None,
            named_constants,
            struct_data,
            struct_idx_to_id: Default::default(),
            function_data,
            function_idx_to_id: Default::default(),
            spec_vars,
            spec_funs,
            module_spec: RefCell::new(module_spec),
            loc,
            attributes,
            use_decls,
            friend_decls,
            spec_block_infos,
            used_modules,
            used_modules_including_specs: Default::default(),
            friend_modules: Default::default(),
        });
        id
    }

    /// Attaches a bytecode module to the module in the environment. This functions expects
    /// the `self.module_data[module_id]` to be already initialized using the `self.add`
    /// function.
    pub fn attach_compiled_module(
        &mut self,
        module_id: ModuleId,
        module: CompiledModule,
        source_map: SourceMap,
    ) {
        {
            let mod_data = &mut self.module_data[module_id.0 as usize];
            mod_data.struct_idx_to_id.clear();
            mod_data.function_idx_to_id.clear();
        }

        // Attach indices pointing into the compiled module to function and struct data
        for idx in 0..module.struct_defs.len() {
            let def_idx = StructDefinitionIndex(idx as u16);
            let handle_idx = module.struct_def_at(def_idx).struct_handle;
            let handle = module.struct_handle_at(handle_idx);
            let view = StructHandleView::new(&module, handle);
            let struct_id = StructId(self.symbol_pool.make(view.name().as_str()));
            let mod_data = &mut self.module_data[module_id.0 as usize];
            if let Some(struct_data) = mod_data.struct_data.get_mut(&struct_id) {
                struct_data.def_idx = Some(def_idx);
                mod_data.struct_idx_to_id.insert(def_idx, struct_id);
            } else {
                panic!("attaching mismatching bytecode module")
            }
        }
        for idx in 0..module.function_defs.len() {
            let def_idx = FunctionDefinitionIndex(idx as u16);
            let handle_idx = module.function_def_at(def_idx).function;
            let handle = module.function_handle_at(handle_idx);
            let view = FunctionHandleView::new(&module, handle);
            let name_str = view.name().as_str();
            let fun_id = if name_str.starts_with(SCRIPT_BYTECODE_FUN_NAME) {
                // This is a pseudo script module, which has exactly one function. Determine
                // the name of this function.
                let mod_data = &self.module_data[module_id.0 as usize];
                *mod_data
                    .function_data
                    .iter()
                    .next()
                    .expect("script has function")
                    .0
            } else {
                FunId(self.symbol_pool.make(name_str))
            };

            // While releasing any mutation, compute the called functions if needed.
            let fun_data = &self.module_data[module_id.0 as usize]
                .function_data
                .get(&fun_id)
                .unwrap();
            let called_funs = if fun_data.called_funs.is_none() {
                Some(self.get_called_funs_from_bytecode(&module, def_idx))
            } else {
                None
            };

            let mod_data = &mut self.module_data[module_id.0 as usize];
            if let Some(fun_data) = mod_data.function_data.get_mut(&fun_id) {
                fun_data.def_idx = Some(def_idx);
                fun_data.handle_idx = Some(handle_idx);
                mod_data.function_idx_to_id.insert(def_idx, fun_id);
                if let Some(called_funs) = called_funs {
                    fun_data.called_funs = Some(called_funs);
                }
            } else {
                panic!("attaching mismatching bytecode module")
            }
        }
        let used_modules = self.get_used_modules_from_bytecode(&module);
        let friend_modules = self.get_friend_modules_from_bytecode(&module);
        let mod_data = &mut self.module_data[module_id.0 as usize];
        mod_data.used_modules = used_modules;
        mod_data.friend_modules = friend_modules;
        mod_data.compiled_module = Some(module);
        mod_data.source_map = Some(source_map);
    }

    fn get_called_funs_from_bytecode(
        &self,
        module: &CompiledModule,
        def_idx: FunctionDefinitionIndex,
    ) -> BTreeSet<QualifiedId<FunId>> {
        let function_definition = module.function_def_at(def_idx);
        let function_definition_view = FunctionDefinitionView::new(module, function_definition);
        let called_funs: BTreeSet<QualifiedId<FunId>> = match function_definition_view.code() {
            Some(unit) => unit
                .code
                .iter()
                .filter_map(|c| {
                    let handle_idx = match c {
                        Bytecode::Call(i) => Some(*i),
                        Bytecode::CallGeneric(i) => {
                            Some(module.function_instantiation_at(*i).handle)
                        },
                        _ => None,
                    };
                    handle_idx.map(|idx| {
                        ModuleEnv::get_used_function_from_compiled_module(self, idx, module)
                            .get_qualified_id()
                    })
                })
                .collect(),
            None => BTreeSet::default(),
        };
        called_funs
    }

    #[allow(unused)]
    fn get_used_modules_from_bytecode(
        &self,
        compiled_module: &CompiledModule,
    ) -> BTreeSet<ModuleId> {
        compiled_module
            .immediate_dependencies()
            .into_iter()
            .map(|storage_id| self.to_module_name(&storage_id))
            .filter_map(|name| self.find_module(&name))
            .map(|module_env| module_env.get_id())
            .collect()
    }

    #[allow(unused)]
    fn get_friend_modules_from_bytecode(
        &self,
        compiled_module: &CompiledModule,
    ) -> BTreeSet<ModuleId> {
        compiled_module
            .immediate_friends()
            .into_iter()
            .map(|storage_id| self.to_module_name(&storage_id))
            .flat_map(|name| self.find_module(&name))
            .map(|module_env| module_env.get_id())
            .collect()
    }

    /// Return the name of the ghost memory associated with spec var.
    pub fn ghost_memory_name(&self, spec_var_name: Symbol) -> Symbol {
        self.symbol_pool.make(&format!(
            "{}{}",
            GHOST_MEMORY_PREFIX,
            self.symbol_pool.string(spec_var_name)
        ))
    }

    /// Create a ghost memory struct declaration.
    fn create_ghost_struct_data(
        &self,
        loc: Loc,
        var_name: Symbol,
        var_id: SpecVarId,
        type_params: Vec<TypeParameter>,
        ty: Type,
    ) -> StructData {
        let field_name = self.symbol_pool.make("v");
        let mut field_data = BTreeMap::new();
        let field_id = FieldId::new(field_name);
        field_data.insert(field_id, FieldData {
            name: field_name,
            loc: loc.clone(),
            offset: 0,
            variant: None,
            ty,
        });
        StructData {
            name: self.ghost_memory_name(var_name),
            loc,
            def_idx: None,
            attributes: Default::default(),
            type_params,
            abilities: AbilitySet::ALL,
            spec_var_opt: Some(var_id),
            field_data,
            variants: None,
            spec: RefCell::new(Spec::default()),
            is_native: false,
        }
    }

    /// Finds a module by name and returns an environment for it.
    pub fn find_module(&self, name: &ModuleName) -> Option<ModuleEnv<'_>> {
        for module_data in &self.module_data {
            let module_env = ModuleEnv {
                env: self,
                data: module_data,
            };
            if module_env.get_name() == name {
                return Some(module_env);
            }
        }
        None
    }

    /// Finds a module by simple name and returns an environment for it.
    /// TODO: we may need to disallow this to support modules of the same simple name but with
    ///    different addresses in one verification session.
    pub fn find_module_by_name(&self, simple_name: Symbol) -> Option<ModuleEnv<'_>> {
        self.get_modules()
            .find(|m| m.get_name().name() == simple_name)
    }

    /// Find a module by its bytecode format ID
    pub fn find_module_by_language_storage_id(
        &self,
        id: &language_storage::ModuleId,
    ) -> Option<ModuleEnv<'_>> {
        self.find_module(&self.to_module_name(id))
    }

    /// Find a function by its bytecode format name and ID
    pub fn find_function_by_language_storage_id_name(
        &self,
        id: &language_storage::ModuleId,
        name: &IdentStr,
    ) -> Option<FunctionEnv<'_>> {
        self.find_module_by_language_storage_id(id)
            .and_then(|menv| menv.find_function(menv.symbol_pool().make(name.as_str())))
    }

    /// Gets a StructEnv in this module by its `StructTag`
    pub fn find_struct_by_tag(
        &self,
        tag: &language_storage::StructTag,
    ) -> Option<QualifiedId<StructId>> {
        self.find_module(&self.to_module_name(&tag.module_id()))
            .and_then(|menv| {
                menv.find_struct_by_identifier(tag.name.clone())
                    .map(|sid| menv.get_id().qualified(sid))
            })
    }

    /// Return the module enclosing this location.
    pub fn get_enclosing_module(&self, loc: &Loc) -> Option<ModuleEnv<'_>> {
        for data in &self.module_data {
            if data.loc.file_id() == loc.file_id()
                && Self::enclosing_span(data.loc.span(), loc.span())
            {
                return Some(ModuleEnv { env: self, data });
            }
        }
        None
    }

    /// Returns the function enclosing this location.
    pub fn get_enclosing_function(&self, loc: &Loc) -> Option<FunctionEnv<'_>> {
        // Currently we do a brute-force linear search, may need to speed this up if it appears
        // to be a bottleneck.
        let module_env = self.get_enclosing_module(loc)?;
        for func_env in module_env.into_functions() {
            if Self::enclosing_span(func_env.get_loc().span(), loc.span())
                || Self::enclosing_span(
                    func_env
                        .get_spec()
                        .loc
                        .clone()
                        .unwrap_or_else(|| self.unknown_loc.clone())
                        .span(),
                    loc.span(),
                )
            {
                return Some(func_env.clone());
            }
        }
        None
    }

    /// Returns the struct enclosing this location.
    pub fn get_enclosing_struct(&self, loc: &Loc) -> Option<StructEnv<'_>> {
        let module_env = self.get_enclosing_module(loc)?;
        module_env
            .into_structs()
            .find(|struct_env| Self::enclosing_span(struct_env.get_loc().span(), loc.span()))
    }

    fn enclosing_span(outer: Span, inner: Span) -> bool {
        inner.start() >= outer.start() && inner.end() <= outer.end()
    }

    /// Return the `FunctionEnv` for `fun`
    pub fn get_function(&self, fun: QualifiedId<FunId>) -> FunctionEnv<'_> {
        self.get_module(fun.module_id).into_function(fun.id)
    }

    /// Sets the AST based definition of the function.
    pub fn set_function_def(&mut self, fun: QualifiedId<FunId>, def: Exp) {
        let data = self
            .module_data
            .get_mut(fun.module_id.to_usize())
            .unwrap()
            .function_data
            .get_mut(&fun.id)
            .unwrap();
        data.called_funs = Some(def.called_funs());
        data.def = Some(def);
    }

    /// Adds a new function definition.
    pub fn add_function_def(
        &mut self,
        module_id: ModuleId,
        name: Symbol,
        loc: Loc,
        visibility: Visibility,
        has_package_visibility: bool,
        type_params: Vec<TypeParameter>,
        params: Vec<Parameter>,
        result_type: Type,
        def: Exp,
    ) {
        let called_funs = def.called_funs();
        let data = FunctionData {
            name,
            loc: loc.clone(),
            id_loc: loc,
            def_idx: None,
            handle_idx: None,
            visibility,
            has_package_visibility,
            is_native: false,
            kind: FunctionKind::Regular,
            attributes: vec![],
            type_params,
            params,
            result_type,
            access_specifiers: None,
            spec: RefCell::new(Default::default()),
            def: Some(def),
            called_funs: Some(called_funs),
            calling_funs: RefCell::new(None),
            transitive_closure_of_called_funs: RefCell::new(None),
        };
        assert!(self
            .module_data
            .get_mut(module_id.to_usize())
            .expect("module defined")
            .function_data
            .insert(FunId::new(name), data)
            .is_none())
    }

    /// Returns a reference to the declaration of a spec fun.
    pub fn get_spec_fun(&self, fun: QualifiedId<SpecFunId>) -> &SpecFunDecl {
        self.module_data
            .get(fun.module_id.to_usize())
            .unwrap()
            .spec_funs
            .get(&fun.id)
            .unwrap()
    }

    /// Returns a mutable reference to the declaration of a spec fun.
    pub fn get_spec_fun_mut(&mut self, fun: QualifiedId<SpecFunId>) -> &mut SpecFunDecl {
        self.module_data
            .get_mut(fun.module_id.to_usize())
            .unwrap()
            .spec_funs
            .get_mut(&fun.id)
            .unwrap()
    }

    /// Adds a new specification function and returns id of it.
    pub fn add_spec_function_def(
        &mut self,
        module_id: ModuleId,
        decl: SpecFunDecl,
    ) -> QualifiedId<SpecFunId> {
        let spec_funs = &mut self
            .module_data
            .get_mut(module_id.to_usize())
            .unwrap()
            .spec_funs;
        let id = SpecFunId::new(spec_funs.len());
        assert!(spec_funs.insert(id, decl).is_none());
        module_id.qualified(id)
    }

    /// Gets the spec block associated with the spec block target. Only
    /// module, struct, and function specs are supported.
    pub fn get_spec_block(&self, target: &SpecBlockTarget) -> Ref<Spec> {
        use SpecBlockTarget::*;
        match target {
            Module(mid) => self.module_data[mid.to_usize()].module_spec.borrow(),
            Struct(mid, sid) => self.module_data[mid.to_usize()]
                .struct_data
                .get(sid)
                .unwrap()
                .spec
                .borrow(),
            Function(mid, fid) => self.module_data[mid.to_usize()]
                .function_data
                .get(fid)
                .unwrap()
                .spec
                .borrow(),
            FunctionCode(..) | Schema(_, _, _) | Inline => {
                // Schemas are expanded, inline spec blocks are part of the AST,
                // and function code is nested inside of a function spec block
                panic!("spec not available for schema or inline blocks")
            },
        }
    }

    /// Gets the spec block associated with the spec block target. Only
    /// module, struct, and function specs are supported.
    pub fn get_spec_block_mut(&self, target: &SpecBlockTarget) -> RefMut<Spec> {
        use SpecBlockTarget::*;
        match target {
            Module(mid) => self.module_data[mid.to_usize()].module_spec.borrow_mut(),
            Struct(mid, sid) => self.module_data[mid.to_usize()]
                .struct_data
                .get(sid)
                .unwrap()
                .spec
                .borrow_mut(),
            Function(mid, fid) => self.module_data[mid.to_usize()]
                .function_data
                .get(fid)
                .unwrap()
                .spec
                .borrow_mut(),
            FunctionCode(..) | Schema(_, _, _) | Inline => {
                // Schemas are expanded, inline spec blocks are part of the AST,
                // and function code is nested inside of a function spec block
                panic!("spec not available for schema or inline blocks")
            },
        }
    }

    /// Return the `StructEnv` for `str`
    pub fn get_struct(&self, str: QualifiedId<StructId>) -> StructEnv {
        self.get_module(str.module_id).into_struct(str.id)
    }

    // Gets the number of modules in this environment.
    pub fn get_module_count(&self) -> usize {
        self.module_data.len()
    }

    /// Gets a module by id.
    pub fn get_module(&self, id: ModuleId) -> ModuleEnv<'_> {
        let module_data = &self.module_data[id.0 as usize];
        ModuleEnv {
            env: self,
            data: module_data,
        }
    }

    pub(crate) fn get_module_data_mut(&mut self, id: ModuleId) -> &mut ModuleData {
        &mut self.module_data[id.0 as usize]
    }

    /// Gets a struct by qualified id.
    pub fn get_struct_qid(&self, qid: QualifiedId<StructId>) -> StructEnv<'_> {
        self.get_module(qid.module_id).into_struct(qid.id)
    }

    /// Gets a function by qualified id.
    pub fn get_function_qid(&self, qid: QualifiedId<FunId>) -> FunctionEnv<'_> {
        self.get_module(qid.module_id).into_function(qid.id)
    }

    /// Returns an iterator for all modules in the environment.
    pub fn get_modules(&self) -> impl Iterator<Item = ModuleEnv<'_>> {
        self.module_data.iter().map(move |module_data| ModuleEnv {
            env: self,
            data: module_data,
        })
    }

    /// Returns all structs in all modules which carry invariants.
    pub fn get_all_structs_with_conditions(&self) -> Vec<Type> {
        let mut res = vec![];
        for module_env in self.get_modules() {
            for struct_env in module_env.get_structs() {
                if struct_env.has_conditions() {
                    let formals = struct_env
                        .get_type_parameters()
                        .iter()
                        .enumerate()
                        .map(|(idx, _)| Type::new_param(idx))
                        .collect_vec();
                    res.push(Type::Struct(
                        module_env.get_id(),
                        struct_env.get_id(),
                        formals,
                    ));
                }
            }
        }
        res
    }

    /// Converts a storage module id into an AST module name.
    pub fn to_module_name(&self, storage_id: &language_storage::ModuleId) -> ModuleName {
        ModuleName::from_str(
            &storage_id.address().to_hex(),
            self.symbol_pool.make(storage_id.name().as_str()),
        )
    }

    /// Get documentation associated with an item at Loc.
    pub fn get_doc(&self, loc: &Loc) -> &str {
        self.doc_comments
            .get(&loc.file_id)
            .and_then(|comments| comments.get(&loc.span.start()).map(|s| s.as_str()))
            .unwrap_or("")
    }

    /// Returns true if the boolean property is true.
    pub fn is_property_true(&self, properties: &PropertyBag, name: &str) -> Option<bool> {
        let sym = &self.symbol_pool().make(name);
        if let Some(PropertyValue::Value(Value::Bool(b))) = properties.get(sym) {
            return Some(*b);
        }
        None
    }

    /// Returns the value of a number property.
    pub fn get_num_property(&self, properties: &PropertyBag, name: &str) -> Option<usize> {
        let sym = &self.symbol_pool().make(name);
        if let Some(PropertyValue::Value(Value::Number(n))) = properties.get(sym) {
            return n.to_usize();
        }
        None
    }

    /// Attempt to compute a struct tag for (`mid`, `sid`, `ts`). Returns `Some` if all types in
    /// `ts` are closed, `None` otherwise
    pub fn get_struct_tag(
        &self,
        mid: ModuleId,
        sid: StructId,
        ts: &[Type],
    ) -> Option<language_storage::StructTag> {
        self.get_struct_type(mid, sid, ts)?.into_struct_tag()
    }

    /// Attempt to compute a struct type for (`mid`, `sid`, `ts`).
    #[allow(deprecated)]
    pub fn get_struct_type(&self, mid: ModuleId, sid: StructId, ts: &[Type]) -> Option<MType> {
        let menv = self.get_module(mid);
        Some(MType::Struct {
            address: (if let Address::Numerical(addr) = *menv.self_address() {
                Some(addr)
            } else {
                None
            })?,
            module: menv.get_identifier()?,
            name: menv.get_struct(sid).get_identifier()?,
            type_arguments: ts
                .iter()
                .map(|t| t.clone().into_normalized_type(self).unwrap())
                .collect(),
        })
    }

    /// Gets the location of the given node.
    pub fn get_node_loc(&self, node_id: NodeId) -> Loc {
        self.exp_info
            .borrow()
            .get(&node_id)
            .map_or_else(|| self.unknown_loc(), |info| info.loc.clone())
    }

    /// Gets the type of the given node.
    pub fn get_node_type(&self, node_id: NodeId) -> Type {
        self.get_node_type_opt(node_id).expect("node type defined")
    }

    /// Gets the type of the given node, if available.
    pub fn get_node_type_opt(&self, node_id: NodeId) -> Option<Type> {
        self.exp_info
            .borrow()
            .get(&node_id)
            .map(|info| info.ty.clone())
    }

    /// Converts an index into a node id.
    pub fn index_to_node_id(&self, index: usize) -> Option<NodeId> {
        let id = NodeId::new(index);
        if self.exp_info.borrow().get(&id).is_some() {
            Some(id)
        } else {
            None
        }
    }

    /// Returns the next free node number.
    pub fn next_free_node_number(&self) -> usize {
        *self.next_free_node_id.borrow()
    }

    /// Allocates a new node id.
    pub fn new_node_id(&self) -> NodeId {
        let id = NodeId::new(*self.next_free_node_id.borrow());
        let mut r = self.next_free_node_id.borrow_mut();
        *r = r.checked_add(1).expect("NodeId overflow");
        id
    }

    /// Allocates a new node id and assigns location and type to it.
    pub fn new_node(&self, loc: Loc, ty: Type) -> NodeId {
        let id = self.new_node_id();
        self.exp_info.borrow_mut().insert(id, ExpInfo::new(loc, ty));
        id
    }

    /// Allocates a new node id with same info as original.
    pub fn clone_node(&self, node_id: NodeId) -> NodeId {
        let id = self.new_node_id();
        let opt_info = self.exp_info.borrow().get(&node_id).cloned();
        if let Some(info) = opt_info {
            self.exp_info.borrow_mut().insert(id, info.clone());
        }
        id
    }

    /// Updates type for the given node id. Must have been set before.
    pub fn update_node_type(&self, node_id: NodeId, ty: Type) {
        let mut mods = self.exp_info.borrow_mut();
        let info = mods.get_mut(&node_id).expect("node exist");
        info.ty = ty;
    }

    /// Sets instantiation for the given node id. Must not have been set before.
    pub fn set_node_instantiation(&self, node_id: NodeId, instantiation: Vec<Type>) {
        let mut mods = self.exp_info.borrow_mut();
        let info = mods.get_mut(&node_id).expect("node exist");
        assert!(info.instantiation.is_none());
        info.instantiation = Some(instantiation);
    }

    /// Updates instantiation for the given node id. Must have been set before.
    pub fn update_node_instantiation(&self, node_id: NodeId, instantiation: Vec<Type>) {
        let mut mods = self.exp_info.borrow_mut();
        let info = mods.get_mut(&node_id).expect("node exist");
        assert!(info.instantiation.is_some());
        info.instantiation = Some(instantiation);
    }

    /// Gets the type parameter instantiation associated with the given node.
    pub fn get_node_instantiation(&self, node_id: NodeId) -> Vec<Type> {
        self.get_node_instantiation_opt(node_id).unwrap_or_default()
    }

    /// Gets the type parameter instantiation associated with the given node, if it is available.
    pub fn get_node_instantiation_opt(&self, node_id: NodeId) -> Option<Vec<Type>> {
        self.exp_info
            .borrow()
            .get(&node_id)
            .and_then(|info| info.instantiation.clone())
    }

    /// Gets the type parameter instantiation associated with the given node, if it is available.
    pub fn get_nodes(&self) -> Vec<NodeId> {
        (*self.exp_info.borrow()).clone().into_keys().collect_vec()
    }

    /// Return the total number of declared functions in the modules of `self`
    pub fn get_declared_function_count(&self) -> usize {
        let mut total = 0;
        for m in &self.module_data {
            total += m.function_data.len();
        }
        total
    }

    /// Return the total number of declared structs in the modules of `self`
    pub fn get_declared_struct_count(&self) -> usize {
        let mut total = 0;
        for m in &self.module_data {
            // This includes both spec and program structs.
            total += m.struct_data.len();
        }
        total
    }

    /// Return the total number of Move modules that contain specs
    pub fn get_modules_with_specs_count(&self) -> usize {
        let mut total = 0;
        for m in self.get_modules() {
            if m.has_specs() {
                total += 1
            }
        }
        total
    }

    /// Override the specification for a given module
    pub fn override_module_spec(&mut self, mid: ModuleId, spec: Spec) {
        let module_data = self
            .module_data
            .iter_mut()
            .filter(|m| m.id == mid)
            .exactly_one()
            .unwrap_or_else(|_| {
                panic!("Expect one and only one module for {:?}", mid);
            });
        *module_data.module_spec.borrow_mut() = spec;
    }

    /// Override the specification for a given function
    pub fn override_function_spec(&mut self, fid: QualifiedId<FunId>, spec: Spec) {
        let func_data = self
            .module_data
            .iter_mut()
            .filter(|m| m.id == fid.module_id)
            .flat_map(|m| {
                m.function_data
                    .iter_mut()
                    .filter(|(k, _)| **k == fid.id)
                    .map(|(_, v)| v)
            })
            .exactly_one()
            .unwrap_or_else(|_| {
                panic!("Expect one and only one function for {:?}", fid);
            });
        func_data.spec = spec.into();
    }

    /// Override the specification for a given code location
    pub fn override_inline_spec(
        &mut self,
        fid: QualifiedId<FunId>,
        code_offset: CodeOffset,
        spec: Spec,
    ) {
        let func_data = self
            .module_data
            .iter_mut()
            .filter(|m| m.id == fid.module_id)
            .flat_map(|m| {
                m.function_data
                    .iter_mut()
                    .filter(|(k, _)| **k == fid.id)
                    .map(|(_, v)| v)
            })
            .exactly_one()
            .unwrap_or_else(|_| {
                panic!("Expect one and only one function for {:?}", fid);
            });
        func_data
            .spec
            .borrow_mut()
            .on_impl
            .insert(code_offset, spec);
    }

    /// Produce a TypeDisplayContext to print types within the scope of this env
    pub fn get_type_display_ctx(&self) -> TypeDisplayContext {
        TypeDisplayContext::new(self)
    }

    /// Returns the address where the standard lib is defined.
    pub fn get_stdlib_address(&self) -> Address {
        self.stdlib_address
            .clone()
            .unwrap_or(Address::Numerical(AccountAddress::ONE))
    }

    /// Returns the address where the extensions libs are defined.
    pub fn get_extlib_address(&self) -> Address {
        self.extlib_address
            .clone()
            .unwrap_or(Address::Numerical(AccountAddress::TWO))
    }

    // Removes all functions not matching the predicate from
    //   module_data fields function_data and function_idx_to_id
    //   remaining function_data fields called_funs and calling_funs
    pub fn filter_functions<F>(&mut self, mut predicate: F)
    where
        F: FnMut(&QualifiedId<FunId>) -> bool,
    {
        for module_data in self.module_data.iter_mut() {
            let module_id = module_data.id;
            module_data
                .function_data
                .retain(|fun_id, _| predicate(&module_id.qualified(*fun_id)));
            module_data
                .function_idx_to_id
                .retain(|_, fun_id| predicate(&module_id.qualified(*fun_id)));
            module_data.function_data.values_mut().for_each(|fun_data| {
                if let Some(called_funs) = fun_data.called_funs.as_mut() {
                    called_funs.retain(|qfun_id| predicate(qfun_id))
                }
                if let Some(calling_funs) = &mut *fun_data.calling_funs.borrow_mut() {
                    calling_funs.retain(|qfun_id| predicate(qfun_id))
                }
            });
        }
    }
}

impl Default for GlobalEnv {
    fn default() -> Self {
        Self::new()
    }
}

impl GlobalEnv {
    pub fn dump_env(&self) -> String {
        self.internal_dump_env(false)
    }

    pub fn dump_env_all(&self) -> String {
        self.internal_dump_env(true)
    }

    pub fn internal_dump_env(&self, all: bool) -> String {
        let spool = self.symbol_pool();
        let tctx = &self.get_type_display_ctx();
        let writer = CodeWriter::new(self.internal_loc());
        for module in self.get_modules() {
            if !all && !module.is_target() {
                continue;
            }
            emitln!(writer, "module {} {{", module.get_full_name_str());
            writer.indent();
            let add_alias = |s: String, a_opt: Option<Symbol>| {
                format!(
                    "{}{}",
                    s,
                    if let Some(a) = a_opt {
                        format!(" as {}", a.display(spool))
                    } else {
                        "".to_owned()
                    }
                )
            };
            for use_decl in module.get_use_decls() {
                emitln!(
                    writer,
                    "use {}{};{}",
                    add_alias(
                        use_decl.module_name.display_full(self).to_string(),
                        use_decl.alias
                    ),
                    if !use_decl.members.is_empty() {
                        format!(
                            "::{{{}}}",
                            use_decl
                                .members
                                .iter()
                                .map(|(_, n, a)| add_alias(n.display(spool).to_string(), *a))
                                .join(", ")
                        )
                    } else {
                        "".to_owned()
                    },
                    if let Some(mid) = use_decl.module_id {
                        format!(
                            " // resolved as: {}",
                            self.get_module(mid).get_full_name_str()
                        )
                    } else {
                        "".to_owned()
                    },
                )
            }
            let module_spec = module.get_spec();
            if !module_spec.is_empty() {
                emitln!(writer, "{}", self.display(&*module_spec));
            }
            for str in module.get_structs() {
                if str.has_variants() {
                    emitln!(writer, "enum {} {{", str.get_name().display(spool));
                    writer.indent();
                    for variant in str.get_variants() {
                        emit!(writer, "{}", variant.display(spool));
                        let fields = str.get_fields_of_variant(variant).collect_vec();
                        if !fields.is_empty() {
                            emitln!(writer, " {");
                            writer.indent();
                            for fld in fields {
                                emitln!(writer, "{},", self.dump_field(tctx, &fld))
                            }
                            writer.unindent();
                            emitln!(writer, "}")
                        } else {
                            emitln!(writer, ",")
                        }
                    }
                } else {
                    emitln!(writer, "struct {} {{", str.get_name().display(spool));
                    writer.indent();
                    for fld in str.get_fields() {
                        emitln!(writer, "{},", self.dump_field(tctx, &fld))
                    }
                }
                writer.unindent();
                emitln!(writer, "}");
                let spec = str.get_spec();
                if !spec.is_empty() {
                    emitln!(writer, "{}", self.display(&*spec))
                }
            }
            for fun in module.get_functions() {
                self.dump_fun_internal(&writer, tctx, &fun);
            }
            for (_, fun) in module.get_spec_funs() {
                emit!(
                    writer,
                    "spec fun {}{}",
                    fun.name.display(spool),
                    self.get_fun_signature_string(&fun.type_params, &fun.params, &fun.result_type)
                );
                if let Some(exp) = &fun.body {
                    emitln!(writer, " {");
                    writer.indent();
                    emitln!(writer, "{}", exp.display(self));
                    writer.unindent();
                    emitln!(writer, "}");
                } else {
                    emitln!(writer, ";");
                }
            }
            if module.get_verified_module().is_some() {
                emitln!(writer, "// bytecode attached");
            }
            writer.unindent();
            emitln!(writer, "}} // end {}", module.get_full_name_str())
        }
        writer.extract_result()
    }

    fn dump_field(&self, tctx: &TypeDisplayContext, fld: &FieldEnv) -> String {
        format!(
            "{}: {}",
            fld.get_name().display(tctx.env.symbol_pool()),
            fld.get_type().display(tctx)
        )
    }

    pub fn dump_fun(&self, fun: &FunctionEnv) -> String {
        let tctx = &self.get_type_display_ctx();
        let writer = CodeWriter::new(self.internal_loc());
        self.dump_fun_internal(&writer, tctx, fun);
        writer.extract_result()
    }

    fn dump_fun_internal(&self, writer: &CodeWriter, tctx: &TypeDisplayContext, fun: &FunctionEnv) {
        emit!(writer, "{}", fun.get_header_string());
        if let Some(specs) = fun.get_access_specifiers() {
            emitln!(writer);
            writer.indent();
            for spec in specs {
                if spec.negated {
                    emit!(writer, "!")
                }
                match &spec.kind {
                    AccessKind::Reads => emit!(writer, "reads "),
                    AccessKind::Writes => emit!(writer, "writes "),
                    AccessKind::Acquires => emit!(writer, "acquires "),
                }
                match &spec.resource.1 {
                    ResourceSpecifier::Any => emit!(writer, "*"),
                    ResourceSpecifier::DeclaredAtAddress(addr) => {
                        emit!(
                            writer,
                            "0x{}::*",
                            addr.expect_numerical().short_str_lossless()
                        )
                    },
                    ResourceSpecifier::DeclaredInModule(mid) => {
                        emit!(writer, "{}::*", self.get_module(*mid).get_full_name_str())
                    },
                    ResourceSpecifier::Resource(sid) => {
                        emit!(writer, "{}", sid.to_type().display(tctx))
                    },
                }
                emit!(writer, "(");
                match &spec.address.1 {
                    AddressSpecifier::Any => emit!(writer, "*"),
                    AddressSpecifier::Address(addr) => {
                        emit!(writer, "0x{}", addr.expect_numerical().short_str_lossless())
                    },
                    AddressSpecifier::Parameter(sym) => {
                        emit!(writer, "{}", sym.display(self.symbol_pool()))
                    },
                    AddressSpecifier::Call(fun, sym) => emit!(
                        writer,
                        "{}({})",
                        self.get_function(fun.to_qualified_id()).get_full_name_str(),
                        sym.display(self.symbol_pool())
                    ),
                }
                emitln!(writer, ")")
            }
            writer.unindent()
        }
        let fun_def = fun.get_def();
        if let Some(exp) = fun_def {
            emitln!(writer, " {");
            writer.indent();
            emitln!(writer, "{}", exp.display_for_fun(fun.clone()));
            writer.unindent();
            emitln!(writer, "}");
        } else {
            emitln!(writer, ";");
        }
        let spec = fun.get_spec();
        if !spec.is_empty() {
            emitln!(writer, "{}", self.display(&*spec))
        }
    }

    /// Helper to create a string for a function signature.
    fn get_fun_signature_string(
        &self,
        type_params: &[TypeParameter],
        params: &[Parameter],
        result_type: &Type,
    ) -> String {
        let spool = self.symbol_pool();
        let tctx = &self.get_type_display_ctx();
        let type_params_str = if !type_params.is_empty() {
            format!(
                "<{}>",
                type_params
                    .iter()
                    .map(|p| p.0.display(spool).to_string())
                    .join(",")
            )
        } else {
            "".to_owned()
        };
        let params_str = params
            .iter()
            .map(|p| format!("{}: {}", p.0.display(spool), p.1.display(tctx)))
            .join(",");
        let result_str = if result_type.is_unit() {
            "".to_owned()
        } else {
            format!(": {}", result_type.display(&self.get_type_display_ctx()))
        };
        format!("{}({}){}", type_params_str, params_str, result_str)
    }
}

// =================================================================================================
/// # Module Environment

/// Represents data for a module.
#[derive(Debug)]
pub struct ModuleData {
    /// Module name.
    pub name: ModuleName,

    /// Id of this module in the global env.
    pub id: ModuleId,

    /// Attributes attached to this module.
    pub attributes: Vec<Attribute>,

    /// Use declarations
    pub use_decls: Vec<UseDecl>,

    /// Friend declarations
    pub friend_decls: Vec<FriendDecl>,

    /// Module byte code, if available.
    pub compiled_module: Option<CompiledModule>,

    /// Module source location information for bytecode, if a bytecode module is attached.
    pub source_map: Option<SourceMap>,

    /// Named constant data
    pub named_constants: BTreeMap<NamedConstantId, NamedConstantData>,

    /// Struct data.
    pub struct_data: BTreeMap<StructId, StructData>,

    /// Mapping from struct definition index to id in above map.
    pub struct_idx_to_id: BTreeMap<StructDefinitionIndex, StructId>,

    /// Function data.
    pub function_data: BTreeMap<FunId, FunctionData>,

    /// Mapping from function definition index to id in above map. This map is empty if not
    /// bytecode module is attached.
    pub function_idx_to_id: BTreeMap<FunctionDefinitionIndex, FunId>,

    /// Specification variables, in SpecVarId order.
    pub spec_vars: BTreeMap<SpecVarId, SpecVarDecl>,

    /// Specification functions, in SpecFunId order.
    pub spec_funs: BTreeMap<SpecFunId, SpecFunDecl>,

    /// Module level specification.
<<<<<<< HEAD
    pub module_spec: Spec,
=======
    pub(crate) module_spec: RefCell<Spec>,
>>>>>>> 7b59efcc

    /// The location of this module.
    pub loc: Loc,

    /// A list of spec block infos, for documentation generation.
    pub spec_block_infos: Vec<SpecBlockInfo>,

    /// Holds the set of modules used by this one. This excludes usage from specifications.
    pub used_modules: BTreeSet<ModuleId>,

    /// Holds the set of modules used by this one, including specification constructs.
    /// Computed lazily.
    pub used_modules_including_specs: RefCell<Option<BTreeSet<ModuleId>>>,

    /// Holds the set of modules declared as friend.
    pub friend_modules: BTreeSet<ModuleId>,
}


/// Represents a module environment.
#[derive(Debug, Clone)]
pub struct ModuleEnv<'env> {
    /// Reference to the outer env.
    pub env: &'env GlobalEnv,

    /// Reference to the data of the module.
    pub data: &'env ModuleData,
}

impl<'env> ModuleEnv<'env> {
    /// Returns the id of this module in the global env.
    pub fn get_id(&self) -> ModuleId {
        self.data.id
    }

    /// Returns the name of this module.
    pub fn get_name(&'env self) -> &'env ModuleName {
        &self.data.name
    }

    /// Returns true if either the full name or simple name of this module matches the given string
    pub fn matches_name(&self, name: &str) -> bool {
        self.get_full_name_str() == name || self.get_name().display(self.env).to_string() == name
    }

    /// Returns the location of this module.
    pub fn get_loc(&'env self) -> Loc {
        self.data.loc.clone()
    }

    /// Returns the attributes of this module.
    pub fn get_attributes(&self) -> &[Attribute] {
        &self.data.attributes
    }

    /// Checks whether the module has an attribute.
    pub fn has_attribute(&self, pred: impl Fn(&Attribute) -> bool) -> bool {
        Attribute::has(&self.data.attributes, pred)
    }

    /// Checks whether this item is only used in tests.
    pub fn is_test_only(&self) -> bool {
        self.has_attribute(|a| {
            let s = self.symbol_pool().string(a.name());
            well_known::is_test_only_attribute_name(s.as_str())
        })
    }

    /// Checks whether this item is only used in verification.
    pub fn is_verify_only(&self) -> bool {
        self.has_attribute(|a| {
            let s = self.symbol_pool().string(a.name());
            well_known::is_verify_only_attribute_name(s.as_str())
        })
    }

    /// Returns the use declarations of this module.
    pub fn get_use_decls(&self) -> &[UseDecl] {
        &self.data.use_decls
    }

    /// Does this module declare `module_id` as a friend?
    pub fn has_friend(&self, module_id: &ModuleId) -> bool {
        self.data.friend_modules.contains(module_id)
    }

    /// Does this module have any friends?
    pub fn has_no_friends(&self) -> bool {
        self.data.friend_modules.is_empty()
    }

    /// Returns full name as a string.
    pub fn get_full_name_str(&self) -> String {
        self.get_name().display_full(self.env).to_string()
    }

    /// Returns the VM identifier for this module, if a compiled module is attached.
    pub fn get_identifier(&'env self) -> Option<Identifier> {
        self.data
            .compiled_module
            .as_ref()
            .map(|m| m.name().to_owned())
    }

    /// Returns true if this is a module representing a script.
    pub fn is_script_module(&self) -> bool {
        self.data.name.is_script()
    }

    /// Returns true if this module is target of compilation. A non-target module is
    /// a dependency only but not explicitly requested to process.
    pub fn is_target(&self) -> bool {
        let file_id = self.data.loc.file_id;
        *self.env.everything_is_target.borrow() || self.env.file_id_is_target.contains(&file_id)
    }

    /// Returns true of this module is a primary (test/docgen/warning/prover) target.
    pub fn is_primary_target(&self) -> bool {
        let file_id = self.data.loc.file_id;
        self.env.file_id_is_primary_target.contains(&file_id)
    }

    /// Returns the path to source file of this module.
    pub fn get_source_path(&self) -> &OsStr {
        let file_id = self.data.loc.file_id;
        self.env.source_files.name(file_id)
    }

    /// Returns the set of modules that use this one.
    pub fn get_using_modules(&self, include_specs: bool) -> BTreeSet<ModuleId> {
        self.env
            .get_modules()
            .filter_map(|module_env| {
                if module_env
                    .get_used_modules(include_specs)
                    .contains(&self.data.id)
                {
                    Some(module_env.data.id)
                } else {
                    None
                }
            })
            .collect()
    }

    /// Returns the set of modules this one uses.
    pub fn get_used_modules(&self, include_specs: bool) -> BTreeSet<ModuleId> {
        if !include_specs {
            self.data.used_modules.clone()
        } else {
            if let Some(used) = self.data.used_modules_including_specs.borrow().as_ref() {
                return used.clone();
            }
            let mut usage = self.data.used_modules.clone();
            let add_usage_of_exp = |usage: &mut BTreeSet<ModuleId>, exp: &ExpData| {
                exp.module_usage(usage);
                for node_id in exp.node_ids() {
                    self.env.get_node_type(node_id).module_usage(usage);
                    for ty in self.env.get_node_instantiation(node_id) {
                        ty.module_usage(usage);
                    }
                }
            };
            let add_usage_of_spec = |usage: &mut BTreeSet<ModuleId>, spec: &Spec| {
                for cond in &spec.conditions {
                    add_usage_of_exp(usage, &cond.exp);
                }
            };
            add_usage_of_spec(&mut usage, &self.get_spec());
            for struct_env in self.get_structs() {
                add_usage_of_spec(&mut usage, &struct_env.get_spec())
            }
            for func_env in self.get_functions() {
                add_usage_of_spec(&mut usage, &func_env.get_spec())
            }
            for (_, decl) in self.get_spec_funs() {
                if let Some(def) = &decl.body {
                    add_usage_of_exp(&mut usage, def);
                }
            }
            *self.data.used_modules_including_specs.borrow_mut() = Some(usage.clone());
            usage
        }
    }

    /// Returns the set of modules this one declares as friends.
    pub fn get_friend_modules(&self) -> BTreeSet<ModuleId> {
        self.data.friend_modules.clone()
    }

    /// Returns the set of modules in the current package,
    /// whose public(package) functions are called in the current module.
    /// Requires: `self` is a primary target.
    pub fn need_to_be_friended_by(&self) -> BTreeSet<ModuleId> {
        debug_assert!(self.is_primary_target());
        let mut deps = BTreeSet::new();
        if self.is_script_module() {
            return deps;
        }
        for fun_env in self.get_functions() {
            let called_funs = fun_env.get_called_functions().expect("called functions");
            for fun in called_funs {
                let mod_id = fun.module_id;
                if self.get_id() == mod_id {
                    // no need to friend self
                    continue;
                }
                let mod_env = self.env.get_module(mod_id);
                let fun_env = mod_env.get_function(fun.id);
                if fun_env.has_package_visibility() && self.can_call_package_fun_in(&mod_env) {
                    deps.insert(mod_id);
                }
            }
        }
        deps
    }

    /// Returns true if functions in the current module can call a public(package) function in the given module.
    /// Requires: `self` is a primary target.
    fn can_call_package_fun_in(&self, other: &Self) -> bool {
        debug_assert!(self.is_primary_target());
        !self.is_script_module()
            && !other.is_script_module()
            && other.is_primary_target()
            && self.self_address() == other.self_address()
    }

    /// Returns true if the given module is a transitive dependency of this one. The
    /// transitive dependency set contains this module and all directly or indirectly used
    /// modules (without spec usage).
    pub fn is_transitive_dependency(&self, module_id: ModuleId) -> bool {
        if self.get_id() == module_id {
            true
        } else {
            for dep in self.get_used_modules(false) {
                if self.env.get_module(dep).is_transitive_dependency(module_id) {
                    return true;
                }
            }
            false
        }
    }

    /// Returns documentation associated with this module.
    pub fn get_doc(&self) -> &str {
        self.env.get_doc(&self.data.loc)
    }

    /// Returns spec block documentation infos.
    pub fn get_spec_block_infos(&self) -> &[SpecBlockInfo] {
        &self.data.spec_block_infos
    }

    /// Shortcut for accessing the symbol pool.
    pub fn symbol_pool(&self) -> &SymbolPool {
        &self.env.symbol_pool
    }

    /// Gets the underlying bytecode module, if one is attached.
    pub fn get_verified_module(&'env self) -> Option<&'env CompiledModule> {
        self.data.compiled_module.as_ref()
    }

    /// Gets a `NamedConstantEnv` in this module by name
    pub fn find_named_constant(&'env self, name: Symbol) -> Option<NamedConstantEnv<'env>> {
        let id = NamedConstantId(name);
        self.data
            .named_constants
            .get(&id)
            .map(|data| NamedConstantEnv {
                module_env: self.clone(),
                data,
            })
    }

    /// Gets a `NamedConstantEnv` in this module by the constant's id
    pub fn get_named_constant(&'env self, id: NamedConstantId) -> NamedConstantEnv<'env> {
        self.clone().into_named_constant(id)
    }

    /// Gets a `NamedConstantEnv` by id
    pub fn into_named_constant(self, id: NamedConstantId) -> NamedConstantEnv<'env> {
        let data = self
            .data
            .named_constants
            .get(&id)
            .expect("NamedConstantId undefined");
        NamedConstantEnv {
            module_env: self,
            data,
        }
    }

    /// Gets the number of named constants in this module.
    pub fn get_named_constant_count(&self) -> usize {
        self.data.named_constants.len()
    }

    /// Returns iterator over `NamedConstantEnv`s in this module.
    pub fn get_named_constants(&'env self) -> impl Iterator<Item = NamedConstantEnv<'env>> {
        self.clone().into_named_constants()
    }

    /// Returns an iterator over `NamedConstantEnv`s in this module.
    pub fn into_named_constants(self) -> impl Iterator<Item = NamedConstantEnv<'env>> {
        self.data
            .named_constants
            .values()
            .map(move |data| NamedConstantEnv {
                module_env: self.clone(),
                data,
            })
    }

    /// Gets a FunctionEnv in this module by name.
    pub fn find_function(&self, name: Symbol) -> Option<FunctionEnv<'env>> {
        let id = FunId(name);
        self.data.function_data.get(&id).map(|data| FunctionEnv {
            module_env: self.clone(),
            data,
        })
    }

    /// Gets a FunctionEnv by id.
    pub fn get_function(&'env self, id: FunId) -> FunctionEnv<'env> {
        self.clone().into_function(id)
    }

    /// Gets a FunctionEnv by id.
    pub fn into_function(self, id: FunId) -> FunctionEnv<'env> {
        let data = self
            .data
            .function_data
            .get(&id)
            .unwrap_or_else(|| panic!("FunId {} undefined", id.0.display(self.symbol_pool())));
        FunctionEnv {
            module_env: self,
            data,
        }
    }

    /// Gets the number of functions in this module.
    pub fn get_function_count(&self) -> usize {
        self.data.function_data.len()
    }

    /// Returns iterator over FunctionEnvs in this module.
    pub fn get_functions(&'env self) -> impl Iterator<Item = FunctionEnv<'env>> {
        self.clone().into_functions()
    }

    /// Returns iterator over FunctionEnvs in this module.
    pub fn into_functions(self) -> impl Iterator<Item = FunctionEnv<'env>> {
        self.data
            .function_data
            .values()
            .map(move |data| FunctionEnv {
                module_env: self.clone(),
                data,
            })
    }

    /// Gets FunctionEnv for a function used in an attached compiled module, via the
    /// FunctionHandleIndex. The returned function might be from this or another module.
    pub fn get_used_function(&self, idx: FunctionHandleIndex) -> Option<FunctionEnv<'_>> {
        let module = self.data.compiled_module.as_ref()?;
        Some(Self::get_used_function_from_compiled_module(
            self.env, idx, module,
        ))
    }

    fn get_used_function_from_compiled_module<'a>(
        env: &'a GlobalEnv,
        idx: FunctionHandleIndex,
        module: &CompiledModule,
    ) -> FunctionEnv<'a> {
        let view = FunctionHandleView::new(module, module.function_handle_at(idx));
        let module_name = env.to_module_name(&view.module_id());
        let module_env = env
            .find_module(&module_name)
            .expect(format!("unexpected reference to module '{}' not found in global env", module_name.display(&env)).as_str());
        module_env.into_function(FunId::new(env.symbol_pool.make(view.name().as_str())))
    }

    /// Gets the function id from a definition index.
    pub fn try_get_function_id(&self, idx: FunctionDefinitionIndex) -> Option<FunId> {
        self.data.function_idx_to_id.get(&idx).cloned()
    }

    /// Gets the function definition index for the given function id, if a module is attached.
    pub fn get_function_def_idx(&self, fun_id: FunId) -> Option<FunctionDefinitionIndex> {
        self.data
            .function_data
            .get(&fun_id)
            .expect("function id defined")
            .def_idx
    }

    /// Gets a StructEnv in this module by name.
    pub fn find_struct(&self, name: Symbol) -> Option<StructEnv<'_>> {
        let id = StructId(name);
        self.data.struct_data.get(&id).map(|data| StructEnv {
            module_env: self.clone(),
            data,
        })
    }

    /// Gets a StructEnv in this module by identifier
    pub fn find_struct_by_identifier(&self, identifier: Identifier) -> Option<StructId> {
        let some_id = Some(identifier);
        for data in self.data.struct_data.values() {
            let senv = StructEnv {
                module_env: self.clone(),
                data,
            };
            if senv.get_identifier() == some_id {
                return Some(senv.get_id());
            }
        }
        None
    }

    /// Gets the struct id from a definition index which must be valid for this environment.
    pub fn get_struct_id(&self, idx: StructDefinitionIndex) -> StructId {
        *self
            .data
            .struct_idx_to_id
            .get(&idx)
            .unwrap_or_else(|| panic!("undefined struct definition index {:?}", idx))
    }

    /// Gets a StructEnv by id.
    pub fn get_struct(&self, id: StructId) -> StructEnv<'_> {
        let data = self.data.struct_data.get(&id).expect("StructId undefined");
        StructEnv {
            module_env: self.clone(),
            data,
        }
    }

    pub fn get_struct_by_def_idx(&self, idx: StructDefinitionIndex) -> StructEnv<'_> {
        self.get_struct(self.get_struct_id(idx))
    }

    /// Gets a StructEnv by id, consuming this module env.
    pub fn into_struct(self, id: StructId) -> StructEnv<'env> {
        let data = self.data.struct_data.get(&id).expect("StructId undefined");
        StructEnv {
            module_env: self,
            data,
        }
    }

    /// Gets the number of structs in this module.
    pub fn get_struct_count(&self) -> usize {
        self.data.struct_data.len()
    }

    /// Returns iterator over structs in this module.
    pub fn get_structs(&'env self) -> impl Iterator<Item = StructEnv<'env>> {
        self.clone().into_structs()
    }

    /// Returns iterator over structs in this module.
    pub fn into_structs(self) -> impl Iterator<Item = StructEnv<'env>> {
        self.data.struct_data.values().map(move |data| StructEnv {
            module_env: self.clone(),
            data,
        })
    }

    /// Globalizes a signature local to this module. This requires a compiled module to be
    /// attached.
    pub fn globalize_signature(&self, sig: &SignatureToken) -> Option<Type> {
        Some(self.internal_globalize_signature(self.data.compiled_module.as_ref()?, sig))
    }

    pub(crate) fn internal_globalize_signature(
        &self,
        module: &CompiledModule,
        sig: &SignatureToken,
    ) -> Type {
        match sig {
            SignatureToken::Bool => Type::Primitive(PrimitiveType::Bool),
            SignatureToken::U8 => Type::Primitive(PrimitiveType::U8),
            SignatureToken::U16 => Type::Primitive(PrimitiveType::U16),
            SignatureToken::U32 => Type::Primitive(PrimitiveType::U32),
            SignatureToken::U64 => Type::Primitive(PrimitiveType::U64),
            SignatureToken::U128 => Type::Primitive(PrimitiveType::U128),
            SignatureToken::U256 => Type::Primitive(PrimitiveType::U256),
            SignatureToken::Address => Type::Primitive(PrimitiveType::Address),
            SignatureToken::Signer => Type::Primitive(PrimitiveType::Signer),
            SignatureToken::Reference(t) => Type::Reference(
                ReferenceKind::Immutable,
                Box::new(self.internal_globalize_signature(module, t)),
            ),
            SignatureToken::MutableReference(t) => Type::Reference(
                ReferenceKind::Mutable,
                Box::new(self.internal_globalize_signature(module, t)),
            ),
            SignatureToken::TypeParameter(index) => Type::TypeParameter(*index),
            SignatureToken::Vector(bt) => {
                Type::Vector(Box::new(self.internal_globalize_signature(module, bt)))
            },
            SignatureToken::Struct(handle_idx) => {
                let struct_view =
                    StructHandleView::new(module, module.struct_handle_at(*handle_idx));
                let declaring_module_env = self
                    .env
                    .find_module(&self.env.to_module_name(&struct_view.module_id()))
                    .expect("undefined module");
                let struct_env = declaring_module_env
                    .find_struct(self.env.symbol_pool.make(struct_view.name().as_str()))
                    .expect("undefined struct");
                Type::Struct(declaring_module_env.data.id, struct_env.get_id(), vec![])
            },
            SignatureToken::StructInstantiation(handle_idx, args) => {
                let struct_view =
                    StructHandleView::new(module, module.struct_handle_at(*handle_idx));
                let declaring_module_env = self
                    .env
                    .find_module(&self.env.to_module_name(&struct_view.module_id()))
                    .expect("undefined module");
                let struct_env = declaring_module_env
                    .find_struct(self.env.symbol_pool.make(struct_view.name().as_str()))
                    .expect("undefined struct");
                Type::Struct(
                    declaring_module_env.data.id,
                    struct_env.get_id(),
                    self.internal_globalize_signatures(module, args),
                )
            },
        }
    }

    /// Globalizes a list of signatures.
    pub fn globalize_signatures(&self, sigs: &[SignatureToken]) -> Option<Vec<Type>> {
        Some(self.internal_globalize_signatures(self.data.compiled_module.as_ref()?, sigs))
    }

    pub(crate) fn internal_globalize_signatures(
        &self,
        module: &CompiledModule,
        sigs: &[SignatureToken],
    ) -> Vec<Type> {
        sigs.iter()
            .map(|sig| self.internal_globalize_signature(module, sig))
            .collect()
    }

    /// Gets a list of type actuals associated with the index in the bytecode, if
    /// a compiled module is attached.
    pub fn get_type_actuals(&self, idx: Option<SignatureIndex>) -> Option<Vec<Type>> {
        let module = self.data.compiled_module.as_ref()?;
        match idx {
            Some(idx) => {
                let actuals = &module.signature_at(idx).0;
                self.globalize_signatures(actuals)
            },
            None => Some(vec![]),
        }
    }

    /// Retrieve a constant from the pool of an attached compiled module.
    pub fn get_constant(&self, idx: ConstantPoolIndex) -> Option<&VMConstant> {
        self.data
            .compiled_module
            .as_ref()
            .map(|m| &m.constant_pool()[idx.0 as usize])
    }

    /// Converts a constant to the specified type. The type must correspond to the expected
    /// canonical representation as defined in `move_core_types::values`
    pub fn get_constant_value(&self, constant: &VMConstant) -> MoveValue {
        VMConstant::deserialize_constant(constant).unwrap()
    }

    /// Return the address of this module
    pub fn self_address(&self) -> &Address {
        self.data.name.addr()
    }

    /// Returns specification variables of this module.
    pub fn get_spec_vars(&'env self) -> impl Iterator<Item = (&'env SpecVarId, &'env SpecVarDecl)> {
        self.data.spec_vars.iter()
    }

    /// Gets spec var by id.
    pub fn get_spec_var(&self, id: SpecVarId) -> &SpecVarDecl {
        self.data.spec_vars.get(&id).expect("spec var id defined")
    }

    /// Find spec var by name.
    pub fn find_spec_var(&self, name: Symbol) -> Option<&SpecVarDecl> {
        self.data
            .spec_vars
            .iter()
            .find(|(_, svar)| svar.name == name)
            .map(|(_, svar)| svar)
    }

    /// Returns specification functions of this module.
    pub fn get_spec_funs(&'env self) -> impl Iterator<Item = (&'env SpecFunId, &'env SpecFunDecl)> {
        self.data.spec_funs.iter()
    }

    /// Gets spec fun by id.
    pub fn get_spec_fun(&self, id: SpecFunId) -> &SpecFunDecl {
        self.data.spec_funs.get(&id).expect("spec fun id defined")
    }

    /// Gets module specification.
    pub fn get_spec(&self) -> Ref<Spec> {
        self.data.module_spec.borrow()
    }

    /// Returns whether a spec fun is ever called or not.
    pub fn spec_fun_is_used(&self, spec_fun_id: SpecFunId) -> bool {
        self.env
            .used_spec_funs
            .contains(&self.get_id().qualified(spec_fun_id))
    }

    /// Get all spec fun overloads with the given name.
    pub fn get_spec_funs_of_name(
        &self,
        name: Symbol,
    ) -> impl Iterator<Item = (&'env SpecFunId, &'env SpecFunDecl)> {
        self.data
            .spec_funs
            .iter()
            .filter(move |(_, decl)| decl.name == name)
    }

    /// Disassemble the module bytecode, if it is available.
    pub fn disassemble(&self) -> Option<String> {
        let view = BinaryIndexedView::Module(self.get_verified_module()?);
        let smap = self.data.source_map.as_ref().expect("source map").clone();
        let disas = Disassembler::new(SourceMapping::new(smap, view), DisassemblerOptions {
            only_externally_visible: false,
            print_code: true,
            print_basic_blocks: true,
            print_locals: true,
        });
        Some(
            disas
                .disassemble()
                // Failure here is fatal and should not happen
                .expect("Failed to disassemble a verified module"),
        )
    }

    /// Return true if the module has any global, module, function, or struct specs
    pub fn has_specs(&self) -> bool {
        // module specs
        if self.get_spec().has_conditions() {
            return true;
        }
        // function specs
        for f in self.get_functions() {
            if f.get_spec().has_conditions() || !f.get_spec().on_impl.is_empty() {
                return true;
            }
        }
        // struct specs
        for s in self.get_structs() {
            if s.get_spec().has_conditions() {
                return true;
            }
        }
        // global specs
        let global_invariants = self.env.get_global_invariants_by_module(self.get_id());
        if !global_invariants.is_empty() {
            return true;
        }
        false
    }

    fn match_module_name(&self, module_name: &str) -> bool {
        self.get_name()
            .name()
            .display(self.env.symbol_pool())
            .to_string()
            == module_name
    }

    fn is_module_in_std(&self, module_name: &str) -> bool {
        let addr = self.get_name().addr();
        *addr == self.env.get_stdlib_address() && self.match_module_name(module_name)
    }

    fn is_module_in_ext(&self, module_name: &str) -> bool {
        let addr = self.get_name().addr();
        *addr == self.env.get_extlib_address() && self.match_module_name(module_name)
    }

    pub fn is_std_vector(&self) -> bool {
        self.is_module_in_std("vector")
    }

    pub fn is_table(&self) -> bool {
        self.is_module_in_std("table")
            || self.is_module_in_std("table_with_length")
            || self.is_module_in_ext("table")
            || self.is_module_in_ext("table_with_length")
    }
}

// =================================================================================================
/// # Struct Environment

#[derive(Debug)]
pub struct StructData {
    /// The name of this struct.
    pub name: Symbol,

    /// The location of this struct.
    pub loc: Loc,

    /// The definition index of this structure in its bytecode module, if a bytecode module
    /// is attached to the parent module data.
    pub def_idx: Option<StructDefinitionIndex>,

    /// Attributes attached to this struct.
    pub attributes: Vec<Attribute>,

    /// Type parameters of this struct.
    pub type_params: Vec<TypeParameter>,

    /// Abilities of this struct.
    pub abilities: AbilitySet,

    /// If this is a struct generated for a specification variable, the variable id.
    pub spec_var_opt: Option<SpecVarId>,

    /// Field definitions.
    pub field_data: BTreeMap<FieldId, FieldData>,

    /// If this structure has variants (i.e. is an `enum`), information about the
    /// names of the variants and the location of their declaration. The fields
    /// of variants can be identified via the variant name in `FieldData`.
    pub(crate) variants: Option<BTreeMap<Symbol, StructVariant>>,

    /// Associated specification.
<<<<<<< HEAD
    pub spec: Spec,
=======
    pub(crate) spec: RefCell<Spec>,

    /// Whether this struct is native
    pub is_native: bool,
}

#[derive(Debug)]
pub(crate) struct StructVariant {
    pub(crate) loc: Loc,
    pub(crate) attributes: Vec<Attribute>,
    pub(crate) order: usize,
>>>>>>> 7b59efcc
}

#[derive(Debug, Clone)]
pub struct StructEnv<'env> {
    /// Reference to enclosing module.
    pub module_env: ModuleEnv<'env>,

    /// Reference to the struct data.
    data: &'env StructData,
}

impl<'env> StructEnv<'env> {
    /// Returns the name of this struct.
    pub fn get_name(&self) -> Symbol {
        self.data.name
    }

    /// Gets full name as string.
    pub fn get_full_name_str(&self) -> String {
        let module_name = self.module_env.get_name().display(self.module_env.env);
        if self.is_ghost_memory() {
            let spec_var = self.get_ghost_memory_spec_var().expect("spec var");
            let spec_var_name = self.module_env.get_spec_var(spec_var.id);
            format!(
                "{}::{}",
                module_name,
                spec_var_name.name.display(self.symbol_pool())
            )
        } else {
            format!(
                "{}::{}",
                module_name,
                self.get_name().display(self.symbol_pool())
            )
        }
    }

    /// Gets full name with module address as string.
    pub fn get_full_name_with_address(&self) -> String {
        format!(
            "{}::{}",
            self.module_env.get_full_name_str(),
            self.get_name().display(self.symbol_pool())
        )
    }

    /// Returns the VM identifier for this struct
    pub fn get_identifier(&self) -> Option<Identifier> {
        Identifier::new(self.symbol_pool().string(self.get_name()).as_str()).ok()
    }

    /// Shortcut for accessing the symbol pool.
    pub fn symbol_pool(&self) -> &SymbolPool {
        self.module_env.symbol_pool()
    }

    /// Returns the location of this struct.
    pub fn get_loc(&self) -> Loc {
        self.data.loc.clone()
    }

    /// Returns the attributes of this struct.
    pub fn get_attributes(&self) -> &[Attribute] {
        &self.data.attributes
    }

    /// Checks whether the struct has an attribute.
    pub fn has_attribute(&self, pred: impl Fn(&Attribute) -> bool) -> bool {
        Attribute::has(&self.data.attributes, pred)
    }

    /// Checks whether this item is only used in tests.
    pub fn is_test_only(&self) -> bool {
        self.has_attribute(|a| {
            let s = self.symbol_pool().string(a.name());
            well_known::is_test_only_attribute_name(s.as_str())
        })
    }

    /// Checks whether this item is only used in verification.
    pub fn is_verify_only(&self) -> bool {
        self.has_attribute(|a| {
            let s = self.symbol_pool().string(a.name());
            well_known::is_verify_only_attribute_name(s.as_str())
        })
    }

    /// Get documentation associated with this struct.
    pub fn get_doc(&self) -> &str {
        self.module_env.env.get_doc(&self.data.loc)
    }

    /// Returns properties from pragmas.
    pub fn get_properties(&self) -> PropertyBag {
        self.data.spec.borrow().properties.clone()
    }

    /// Gets the id associated with this struct.
    pub fn get_id(&self) -> StructId {
        StructId(self.data.name)
    }

    /// Gets the qualified id of this struct.
    pub fn get_qualified_id(&self) -> QualifiedId<StructId> {
        self.module_env.get_id().qualified(self.get_id())
    }

    /// Returns true if this struct has the pragma intrinsic set to true.
    pub fn is_intrinsic(&self) -> bool {
        self.is_pragma_true(INTRINSIC_PRAGMA, || {
            self.module_env
                .env
                .intrinsics
                .get_decl_for_struct(&self.get_qualified_id())
                .is_some()
        })
    }

    /// Returns true if this is an intrinsic struct of a given name
    pub fn is_intrinsic_of(&self, name: &str) -> bool {
        self.module_env.env.intrinsics.is_intrinsic_of_for_struct(
            self.symbol_pool(),
            &self.get_qualified_id(),
            name,
        )
    }

    /// Returns true if this struct is ghost memory for a specification variable.
    pub fn is_ghost_memory(&self) -> bool {
        self.data.spec_var_opt.is_some()
    }

    /// Get the specification variable associated with this struct if this is ghost memory.
    pub fn get_ghost_memory_spec_var(&self) -> Option<QualifiedId<SpecVarId>> {
        self.data
            .spec_var_opt
            .map(|v| self.module_env.get_id().qualified(v))
    }

    /// Get the abilities of this struct.
    pub fn get_abilities(&self) -> AbilitySet {
        self.data.abilities
    }

    /// Determines whether memory-related operations needs to be declared for this struct.
    pub fn has_memory(&self) -> bool {
        self.get_abilities().has_key()
    }

    /// Returns true if the struct has variants.
    pub fn has_variants(&self) -> bool {
        self.data.variants.is_some()
    }

    /// Returns an iteration of the variant names in the struct, in the order they
    /// are declared.
    pub fn get_variants(&self) -> impl Iterator<Item = Symbol> + 'env {
        self.data
            .variants
            .as_ref()
            .expect("struct has variants")
            .iter()
            .sorted_by(|(_, v1), (_, v2)| v1.order.cmp(&v2.order))
            .map(|(s, _)| *s)
    }

    /// Returns the location of the variant.
    pub fn get_variant_loc(&self, variant: Symbol) -> &Loc {
        self.data
            .variants
            .as_ref()
            .and_then(|vars| vars.get(&variant).map(|v| &v.loc))
            .expect("variant defined")
    }

    /// Get the index of the variant in the struct.
    pub fn get_variant_idx(&self, variant: Symbol) -> Option<VariantIndex> {
        self.get_variants()
            .position(|n| variant == n)
            .map(|p| p as VariantIndex)
    }

    /// Get the name of the variant in the struct by index.
    pub fn get_variant_name_by_idx(&self, variant: VariantIndex) -> Option<Symbol> {
        self.get_variants().nth(variant as usize)
    }

    /// Returns the attributes of the variant.
    pub fn get_variant_attributes(&self, variant: Symbol) -> &[Attribute] {
        self.data
            .variants
            .as_ref()
            .and_then(|vars| vars.get(&variant).map(|v| v.attributes.as_slice()))
            .expect("variant defined")
    }

    /// Get an iterator for the fields, ordered by offset. Notice if the struct has
    /// variants, all fields of all variants are returned.
    pub fn get_fields(&'env self) -> impl Iterator<Item = FieldEnv<'env>> {
        self.get_fields_optional_variant(None)
    }

    /// Get fields of a particular variant.
    pub fn get_fields_of_variant(
        &'env self,
        variant: Symbol,
    ) -> impl Iterator<Item = FieldEnv<'env>> {
        self.get_fields_optional_variant(Some(variant))
    }

    /// Get fields of a particular variant.
    pub fn get_fields_optional_variant(
        &'env self,
        variant: Option<Symbol>,
    ) -> impl Iterator<Item = FieldEnv<'env>> {
        self.data
            .field_data
            .values()
            .filter(|data| variant.is_none() || data.variant == variant)
            .sorted_by_key(|data| data.offset)
            .map(move |data| FieldEnv {
                struct_env: self.clone(),
                data,
            })
    }

    /// Return true if it is a native struct
    pub fn is_native(&self) -> bool {
        self.data.is_native
    }

    /// Return the number of fields in the struct. Notice of the struct has variants, this
    /// includes the sum of all fields in all variants.
    pub fn get_field_count(&self) -> usize {
        self.data.field_data.len()
    }

    /// Gets a field by its id.
    pub fn get_field(&'env self, id: FieldId) -> FieldEnv<'env> {
        let data = self.data.field_data.get(&id).expect("FieldId undefined");
        FieldEnv {
            struct_env: self.clone(),
            data,
        }
    }

    /// Find a field by its name.
    pub fn find_field(&'env self, name: Symbol) -> Option<FieldEnv<'env>> {
        let id = FieldId(name);
        self.data.field_data.get(&id).map(|data| FieldEnv {
            struct_env: self.clone(),
            data,
        })
    }

    /// Gets a field by its offset.
    pub fn get_field_by_offset(&'env self, offset: usize) -> FieldEnv<'env> {
        self.get_field_by_offset_optional_variant(None, offset)
    }

    /// Gets a field by its offset, in context of an optional variant.
    pub fn get_field_by_offset_optional_variant(
        &'env self,
        variant: Option<Symbol>,
        offset: usize,
    ) -> FieldEnv<'env> {
        // We may speed this up via a cache RefCell<BTreeMap<(variant, offset), FieldId>>
        for field in self.get_fields_optional_variant(variant) {
            if field.get_offset() == offset {
                return field;
            }
        }
        unreachable!("invalid field lookup")
    }

    /// Whether the type parameter at position `idx` is declared as phantom.
    pub fn is_phantom_parameter(&self, idx: usize) -> bool {
        self.data
            .type_params
            .get(idx)
            .map(|p| p.1.is_phantom)
            .unwrap_or(false)
    }

    /// Returns the type parameters associated with this struct.
    pub fn get_type_parameters(&self) -> &[TypeParameter] {
        &self.data.type_params
    }

    /// Returns true if this struct has specification conditions.
    pub fn has_conditions(&self) -> bool {
        !self.data.spec.borrow().conditions.is_empty()
    }

    /// Returns the data invariants associated with this struct.
    pub fn get_spec(&self) -> Ref<Spec> {
        self.data.spec.borrow()
    }

    /// Returns the value of a boolean pragma for this struct. This first looks up a
    /// pragma in this struct, then the enclosing module, and finally uses the provided default.
    /// value
    pub fn is_pragma_true(&self, name: &str, default: impl FnOnce() -> bool) -> bool {
        let env = self.module_env.env;
        if let Some(b) = env.is_property_true(&self.get_spec().properties, name) {
            return b;
        }
        if let Some(b) = env.is_property_true(&self.module_env.get_spec().properties, name) {
            return b;
        }
        default()
    }

    /// Produce a TypeDisplayContext to print types within the scope of this env
    pub fn get_type_display_ctx(&self) -> TypeDisplayContext<'env> {
        let type_param_names = self
            .get_type_parameters()
            .iter()
            .map(|param| param.0)
            .collect();
        TypeDisplayContext::new_with_params(self.module_env.env, type_param_names)
    }
}

// =================================================================================================
/// # Field Environment

#[derive(Debug, Clone)]
pub struct FieldData {
    /// The name of this field.
    pub name: Symbol,

    /// The location of the field declaration.
    pub loc: Loc,

    /// The offset of this field.
    pub offset: usize,

    /// If the field is associated with a variant, the name of that variant.
    pub variant: Option<Symbol>,

    /// The type of this field.
    pub ty: Type,
}

#[derive(Debug)]
pub struct FieldEnv<'env> {
    /// Reference to enclosing struct.
    pub struct_env: StructEnv<'env>,

    /// Reference to the field data.
    data: &'env FieldData,
}

impl<'env> FieldEnv<'env> {
    /// Gets the name of this field.
    pub fn get_name(&self) -> Symbol {
        self.data.name
    }

    /// Gets the id of this field.
    pub fn get_id(&self) -> FieldId {
        FieldId(self.data.name)
    }

    /// Gets the location of the field declaration.
    pub fn get_loc(&self) -> &Loc {
        &self.data.loc
    }

    /// Get documentation associated with this field.
    pub fn get_doc(&self) -> &str {
        if let (Some(def_idx), Some(mmap)) = (
            self.struct_env.data.def_idx,
            &self.struct_env.module_env.data.source_map,
        ) {
            if let Some(loc) = mmap.get_struct_source_map(def_idx).ok().and_then(|smap| {
                smap.get_field_location(
                    self.data
                        .variant
                        .and_then(|v| self.struct_env.get_variant_idx(v)),
                    self.data.offset as MemberCount,
                )
            }) {
                self.struct_env
                    .module_env
                    .env
                    .get_doc(&self.struct_env.module_env.env.to_loc(&loc))
            } else {
                ""
            }
        } else {
            ""
        }
    }

    /// Gets the type of this field.
    pub fn get_type(&self) -> Type {
        self.data.ty.clone()
    }

    /// Get field offset.
    pub fn get_offset(&self) -> usize {
        self.data.offset
    }

    /// Gets the variant this field is associated with
    pub fn get_variant(&self) -> Option<Symbol> {
        self.data.variant
    }
}

// =================================================================================================
/// # Named Constant Environment

#[derive(Debug)]
pub struct NamedConstantData {
    /// The name of this constant
    pub(crate) name: Symbol,

    /// The location of this constant
    pub(crate) loc: Loc,

    /// The type of this constant
    pub(crate) type_: Type,

    /// The value of this constant, if known.
    pub(crate) value: Value,
}

#[derive(Debug)]
pub struct NamedConstantEnv<'env> {
    /// Reference to enclosing module.
    pub module_env: ModuleEnv<'env>,

    data: &'env NamedConstantData,
}

impl<'env> NamedConstantEnv<'env> {
    /// Returns the name of this constant
    pub fn get_name(&self) -> Symbol {
        self.data.name
    }

    /// Returns the id of this constant
    pub fn get_id(&self) -> NamedConstantId {
        NamedConstantId(self.data.name)
    }

    /// Returns documentation associated with this constant
    pub fn get_doc(&self) -> &str {
        self.module_env.env.get_doc(&self.data.loc)
    }

    /// Returns the location of this constant
    pub fn get_loc(&self) -> Loc {
        self.data.loc.clone()
    }

    /// Returns the type of the constant
    pub fn get_type(&self) -> Type {
        self.data.type_.clone()
    }

    /// Returns the value of this constant
    pub fn get_value(&self) -> Value {
        self.data.value.clone()
    }
}

// =================================================================================================
/// # Function Environment

pub trait EqIgnoringLoc {
    fn eq_ignoring_loc(&self, other: &Self) -> bool;
}

impl<T: EqIgnoringLoc> EqIgnoringLoc for Vec<T> {
    fn eq_ignoring_loc(&self, other: &Self) -> bool {
        self.len() == other.len()
            && self
                .iter()
                .zip(other.iter())
                .all(|(a, b)| a.eq_ignoring_loc(b))
    }
}

/// Represents a type parameter.
#[derive(Debug, Clone, PartialEq, Eq, PartialOrd, Ord)]
pub struct TypeParameter(pub Symbol, pub TypeParameterKind, pub Loc);

impl EqIgnoringLoc for TypeParameter {
    /// equal ignoring Loc
    fn eq_ignoring_loc(&self, other: &Self) -> bool {
        self.0 == other.0 && self.1 == other.1
    }
}

impl TypeParameter {
    /// Creates a new type parameter of given name.
    pub fn new_named(sym: &Symbol, loc: &Loc) -> Self {
        Self(*sym, TypeParameterKind::default(), loc.clone())
    }

    /// Turns an ordered list of type parameters into a vector of type parameters
    pub fn vec_to_formals(params: &[TypeParameter]) -> Vec<Type> {
        params
            .iter()
            .enumerate()
            .map(|(pos, _)| Type::new_param(pos))
            .collect()
    }

    pub fn from_symbols<'a>(
        symbols: impl Iterator<Item = &'a (Symbol, Loc)>,
    ) -> Vec<TypeParameter> {
        symbols
            .map(|(name, loc)| TypeParameter(*name, TypeParameterKind::default(), loc.clone()))
            .collect()
    }
}

#[derive(Debug, Clone, PartialEq, Eq, PartialOrd, Ord)]
pub struct TypeParameterKind {
    /// The set of abilities which constrain this parameter.
    pub abilities: AbilitySet,
    /// Whether the type is declared as a phantom.
    pub is_phantom: bool,
}

impl TypeParameterKind {
    pub fn new(abilities: AbilitySet) -> Self {
        TypeParameterKind {
            abilities,
            is_phantom: false,
        }
    }

    pub fn new_phantom(abilities: AbilitySet) -> Self {
        TypeParameterKind {
            abilities,
            is_phantom: true,
        }
    }
}

impl Default for TypeParameterKind {
    fn default() -> Self {
        TypeParameterKind::new(AbilitySet::EMPTY)
    }
}

/// Represents a parameter.
#[derive(Debug, Clone, PartialEq, Eq)]
pub struct Parameter(pub Symbol, pub Type, pub Loc);

impl EqIgnoringLoc for Parameter {
    /// equal ignoring Loc
    fn eq_ignoring_loc(&self, other: &Self) -> bool {
        self.0 == other.0 && self.1 == other.1
    }
}

#[derive(Debug)]
pub struct FunctionData {
    /// Name of this function.
    pub name: Symbol,

    /// Location of this function.
    pub loc: Loc,

    /// Location of the function identifier, suitable for error messages alluding to the function.
    pub(crate) id_loc: Loc,

    /// The definition index of this function in its bytecode module, if a bytecode module
    /// is attached to the parent module data.
    pub def_idx: Option<FunctionDefinitionIndex>,

    /// The handle index of this function in its module, if a bytecode module
    /// is attached to the parent module data.
    pub handle_idx: Option<FunctionHandleIndex>,

    /// Visibility of this function (private, friend, or public)
    pub visibility: Visibility,

    /// Whether this function has package visibility before the transformation.
    /// Invariant: when true, visibility is always friend.
    pub(crate) has_package_visibility: bool,

    /// Whether this is a native function
    pub is_native: bool,

    /// The kind of the function.
    pub kind: FunctionKind,

    /// Attributes attached to this function.
    pub attributes: Vec<Attribute>,

    /// Type parameters.
    pub type_params: Vec<TypeParameter>,

    /// Parameters
    pub params: Vec<Parameter>,

    /// Result type of the function, uses `Type::Tuple` for multiple values.
    pub result_type: Type,

    /// Access specifiers.
    pub access_specifiers: Option<Vec<AccessSpecifier>>,

    /// Specification associated with this function.
    pub spec: RefCell<Spec>,

    /// Optional definition associated with this function. The definition is available if
    /// the model is build with option `ModelBuilderOptions::compile_via_model`.
    pub def: Option<Exp>,

    /// A cache for the called functions.
    pub called_funs: Option<BTreeSet<QualifiedId<FunId>>>,

    /// A cache for the calling functions.
    pub calling_funs: RefCell<Option<BTreeSet<QualifiedId<FunId>>>>,

    /// A cache for the transitive closure of the called functions.
    pub transitive_closure_of_called_funs: RefCell<Option<BTreeSet<QualifiedId<FunId>>>>,
}

/// Kind of a function,
#[derive(Debug, Clone, Copy, PartialEq, Eq, PartialOrd, Ord)]
pub enum FunctionKind {
    Regular,
    Inline,
    Entry,
}

#[derive(Debug, Clone)]
pub struct FunctionEnv<'env> {
    /// Reference to enclosing module.
    pub module_env: ModuleEnv<'env>,

    /// Reference to the function data.
    data: &'env FunctionData,
}

impl<'env> FunctionEnv<'env> {
    /// Returns the name of this function.
    pub fn get_name(&self) -> Symbol {
        self.data.name
    }

    /// Gets full name as string.
    pub fn get_full_name_str(&self) -> String {
        format!(
            "{}::{}",
            self.module_env.get_name().display(self.module_env.env),
            self.get_name_str()
        )
    }

    /// Gets full name with module address as string.
    pub fn get_full_name_with_address(&self) -> String {
        format!(
            "{}::{}",
            self.module_env.get_full_name_str(),
            self.get_name_str()
        )
    }

    pub fn get_name_str(&self) -> String {
        self.get_name().display(self.symbol_pool()).to_string()
    }

    /// Returns the VM identifier for this function, if a compiled module is available.
    pub fn get_identifier(&'env self) -> Option<Identifier> {
        let m = self.module_env.data.compiled_module.as_ref()?;
        Some(
            m.identifier_at(m.function_handle_at(self.data.handle_idx?).name)
                .to_owned(),
        )
    }

    /// Gets the id of this function.
    pub fn get_id(&self) -> FunId {
        FunId(self.data.name)
    }

    /// Gets the qualified id of this function.
    pub fn get_qualified_id(&self) -> QualifiedId<FunId> {
        self.module_env.get_id().qualified(self.get_id())
    }

    /// Get documentation associated with this function.
    pub fn get_doc(&self) -> &str {
        self.module_env.env.get_doc(&self.data.loc)
    }

    /// Gets the definition index of this function.
    pub fn get_def_idx(&self) -> Option<FunctionDefinitionIndex> {
        self.data.def_idx
    }

    /// Shortcut for accessing the symbol pool.
    pub fn symbol_pool(&self) -> &SymbolPool {
        self.module_env.symbol_pool()
    }

    /// Returns the location of this function.
    pub fn get_loc(&self) -> Loc {
        self.data.loc.clone()
    }

    /// Returns the location of the function identifier.
    pub fn get_id_loc(&self) -> Loc {
        self.data.id_loc.clone()
    }

    /// Returns the attributes of this function.
    pub fn get_attributes(&self) -> &[Attribute] {
        &self.data.attributes
    }

    /// Checks whether the function has an attribute.
    pub fn has_attribute(&self, pred: impl Fn(&Attribute) -> bool) -> bool {
        Attribute::has(&self.data.attributes, pred)
    }

    /// Checks whether this item is only used in tests.
    pub fn is_test_only(&self) -> bool {
        self.has_attribute(|a| {
            let s = self.symbol_pool().string(a.name());
            well_known::is_test_only_attribute_name(s.as_str())
        })
    }

    /// Checks whether this item is only used in verification.
    pub fn is_verify_only(&self) -> bool {
        self.has_attribute(|a| {
            let s = self.symbol_pool().string(a.name());
            well_known::is_verify_only_attribute_name(s.as_str())
        })
    }

    /// Returns the location of the specification block of this function. If the function has
    /// none, returns that of the function itself.
    pub fn get_spec_loc(&self) -> Loc {
        if let Some(loc) = &self.data.spec.borrow().loc {
            loc.clone()
        } else {
            self.get_loc()
        }
    }

    /// Returns the location of the bytecode at the given offset.
    pub fn get_bytecode_loc(&self, offset: u16) -> Option<Loc> {
        let source_map = self.module_env.data.source_map.as_ref()?;
        if let Ok(fmap) = source_map.get_function_source_map(self.data.def_idx?) {
            if let Some(loc) = fmap.get_code_location(offset) {
                let loc = self.module_env.env.to_loc(&loc);
                return Some(loc);
            }
        }
        Some(self.get_loc())
    }

    /// Returns the bytecode associated with this function, if a compiled module is attached.
    pub fn get_bytecode(&self) -> Option<&[Bytecode]> {
        let module = self.module_env.data.compiled_module.as_ref()?;
        let function_definition = module.function_def_at(self.get_def_idx()?);
        let function_definition_view = FunctionDefinitionView::new(module, function_definition);
        Some(match function_definition_view.code() {
            Some(code) => &code.code,
            None => &[],
        })
    }

    /// Returns the value of a boolean pragma for this function. This first looks up a
    /// pragma in this function, then the enclosing module, and finally uses the provided default
    /// value.
    pub fn is_pragma_true(&self, name: &str, default: impl FnOnce() -> bool) -> bool {
        let env = self.module_env.env;
        if let Some(b) = env.is_property_true(&self.get_spec().properties, name) {
            return b;
        }
        if let Some(b) = env.is_property_true(&self.module_env.get_spec().properties, name) {
            return b;
        }
        default()
    }

    /// Returns true if the value of a boolean pragma for this function is false.
    pub fn is_pragma_false(&self, name: &str) -> bool {
        let env = self.module_env.env;
        if let Some(b) = env.is_property_true(&self.get_spec().properties, name) {
            return !b;
        }
        if let Some(b) = env.is_property_true(&self.module_env.get_spec().properties, name) {
            return !b;
        }
        false
    }

    /// Returns the value of a numeric pragma for this function. This first looks up a pragma in
    /// this function, then the enclosing module, and finally uses the provided default value.
    pub fn get_num_pragma(&self, name: &str) -> Option<usize> {
        let env = self.module_env.env;
        if let Some(n) = env.get_num_property(&self.get_spec().properties, name) {
            return Some(n);
        }
        if let Some(n) = env.get_num_property(&self.module_env.get_spec().properties, name) {
            return Some(n);
        }
        None
    }

    /// Returns the value of a pragma representing an identifier for this function.
    /// If such pragma is not specified for this function, None is returned.
    pub fn get_ident_pragma(&self, name: &str) -> Option<Rc<String>> {
        let sym = &self.symbol_pool().make(name);
        match self.get_spec().properties.get(sym) {
            Some(PropertyValue::Symbol(sym)) => Some(self.symbol_pool().string(*sym)),
            Some(PropertyValue::QualifiedSymbol(qsym)) => {
                let module_name = qsym.module_name.display(self.module_env.env);
                Some(Rc::from(format!(
                    "{}::{}",
                    module_name,
                    self.symbol_pool().string(qsym.symbol)
                )))
            },
            _ => None,
        }
    }

    /// Returns the FunctionEnv of the function identified by the pragma, if the pragma
    /// exists and its value represents a function in the system.
    pub fn get_func_env_from_pragma(&self, name: &str) -> Option<FunctionEnv<'env>> {
        let sym = &self.symbol_pool().make(name);
        match self.get_spec().properties.get(sym) {
            Some(PropertyValue::Symbol(sym)) => self.module_env.find_function(*sym),
            Some(PropertyValue::QualifiedSymbol(qsym)) => {
                if let Some(module_env) = self.module_env.env.find_module(&qsym.module_name) {
                    module_env.find_function(qsym.symbol)
                } else {
                    None
                }
            },
            _ => None,
        }
    }

    /// Returns true if this function has the pragma intrinsic set to true.
    pub fn is_intrinsic(&self) -> bool {
        self.is_pragma_true(INTRINSIC_PRAGMA, || {
            self.module_env
                .env
                .intrinsics
                .get_decl_for_move_fun(&self.get_qualified_id())
                .is_some()
        })
    }

    /// Returns true if function is either native or intrinsic.
    pub fn is_native_or_intrinsic(&self) -> bool {
        self.is_native() || self.is_intrinsic()
    }

    /// Returns true if this is an intrinsic struct of a given name
    pub fn is_intrinsic_of(&self, name: &str) -> bool {
        self.module_env.env.intrinsics.is_intrinsic_of_for_move_fun(
            self.symbol_pool(),
            &self.get_qualified_id(),
            name,
        )
    }

    /// Returns true if this is the well-known native or intrinsic function of the given name.
    /// The function must reside either in stdlib or extlib address domain.
    pub fn is_well_known(&self, name: &str) -> bool {
        let env = self.module_env.env;
        if !self.is_native_or_intrinsic() {
            return false;
        }
        let addr = self.module_env.get_name().addr();
        (addr == &env.get_stdlib_address() || addr == &env.get_extlib_address())
            && self.get_full_name_str() == name
    }

    /// Returns true if this function is opaque.
    pub fn is_opaque(&self) -> bool {
        self.is_pragma_true(OPAQUE_PRAGMA, || false)
    }

    /// Return the visibility of this function
    pub fn visibility(&self) -> Visibility {
        self.data.visibility
    }

    /// Returns true if this function is native.
    pub fn is_native(&self) -> bool {
        self.data.is_native
    }

    /// Return true if the function is an entry function
    pub fn is_entry(&self) -> bool {
        self.data.kind == FunctionKind::Entry
    }

    /// Return true if the function is an inline function
    pub fn is_inline(&self) -> bool {
        self.data.kind == FunctionKind::Inline
    }

    /// Returns kind of this function.
    pub fn get_kind(&self) -> FunctionKind {
        self.data.kind
    }

    /// Return the visibility string for this function. Useful for formatted printing.
    pub fn visibility_str(&self) -> &str {
        match self.visibility() {
            Visibility::Public => "public ",
            Visibility::Friend => "public(friend) ",
            Visibility::Private => "",
        }
    }

    /// Return whether this function is exposed outside of the module.
    pub fn is_exposed(&self) -> bool {
        self.module_env.is_script_module()
            || self.is_entry()
            || match self.visibility() {
                Visibility::Public | Visibility::Friend => true,
                Visibility::Private => false,
            }
    }

    /// Return whether this function is exposed outside of the module.
    pub fn has_unknown_callers(&self) -> bool {
        self.module_env.is_script_module()
            || self.is_entry()
            || match self.visibility() {
                Visibility::Public => true,
                Visibility::Private | Visibility::Friend => false,
            }
    }

    /// Returns true if the function is a script or entry function
    pub fn is_script_or_entry(&self) -> bool {
        // The main function of a script is a entry function
        self.module_env.is_script_module() || self.is_entry()
    }

    /// Return true if this function is a friend function
    pub fn is_friend(&self) -> bool {
        self.visibility() == Visibility::Friend
    }

    /// Return true iff this function is has package visibility
    pub fn has_package_visibility(&self) -> bool {
        self.data.has_package_visibility
    }

    /// Returns true if invariants are declared disabled in body of function
    pub fn are_invariants_disabled_in_body(&self) -> bool {
        self.is_pragma_true(DISABLE_INVARIANTS_IN_BODY_PRAGMA, || false)
    }

    /// Returns true if invariants are declared disabled in body of function
    pub fn are_invariants_disabled_at_call(&self) -> bool {
        self.is_pragma_true(DELEGATE_INVARIANTS_TO_CALLER_PRAGMA, || false)
    }

    /// Returns true if this function mutates any references (i.e. has &mut parameters).
    pub fn is_mutating(&self) -> bool {
        self.get_parameters()
            .iter()
            .any(|Parameter(_, ty, _)| ty.is_mutable_reference())
    }

    /// Returns the name of the friend(the only allowed caller) of this function, if there is one.
    pub fn get_friend_name(&self) -> Option<Rc<String>> {
        self.get_ident_pragma(FRIEND_PRAGMA)
    }

    /// Returns true if a friend is specified for this function.
    pub fn has_friend(&self) -> bool {
        self.get_friend_name().is_some()
    }

    /// Returns the FunctionEnv of the friend function if the friend is specified
    /// and the friend was compiled into the environment.
    pub fn get_friend_env(&self) -> Option<FunctionEnv<'env>> {
        self.get_func_env_from_pragma(FRIEND_PRAGMA)
    }

    /// Returns the FunctionEnv of the transitive friend of the function.
    /// For example, if `f` has a friend `g` and `g` has a friend `h`, then
    /// `f`'s transitive friend is `h`.
    /// If a friend is not specified then the function itself is returned.
    pub fn get_transitive_friend(&self) -> FunctionEnv<'env> {
        if let Some(friend_env) = self.get_friend_env() {
            return friend_env.get_transitive_friend();
        }
        self.clone()
    }

    /// Returns the type parameters associated with this function.
    pub fn get_type_parameters(&self) -> Vec<TypeParameter> {
        self.data.type_params.clone()
    }

    pub fn get_type_parameters_ref(&self) -> &[TypeParameter] {
        &self.data.type_params
    }

    pub fn get_parameter_count(&self) -> usize {
        self.data.params.len()
    }

    /// Return the number of type parameters for self
    pub fn get_type_parameter_count(&self) -> usize {
        self.data.type_params.len()
    }

    /// Return `true` if idx is a formal parameter index, in contrast to being a temporary.
    pub fn is_parameter(&self, idx: usize) -> bool {
        idx < self.get_parameter_count()
    }

    /// Return true if this is a named parameter of this function.
    pub fn is_named_parameter(&self, name: &str) -> bool {
        self.get_parameters()
            .iter()
            .any(|p| self.symbol_pool().string(p.0).as_ref() == name)
    }

    /// Returns the parameter types associated with this function
    pub fn get_parameter_types(&self) -> Vec<Type> {
        self.get_parameters()
            .into_iter()
            .map(|Parameter(_, ty, _)| ty)
            .collect()
    }

    /// Returns the regular parameters associated with this function.
    pub fn get_parameters(&self) -> Vec<Parameter> {
        self.data.params.clone()
    }

    /// Returns the regular parameters associated with this function.
    pub fn get_parameters_ref(&self) -> &[Parameter] {
        &self.data.params
    }

    /// Returns the result type of this function, which is a tuple for multiple results.
    pub fn get_result_type(&self) -> Type {
        self.data.result_type.clone()
    }

    /// Returns return type at given index.
    pub fn get_result_type_at(&self, idx: usize) -> Type {
        self.data.result_type.clone().flatten()[idx].clone()
    }

    /// Returns the number of return values of this function.
    pub fn get_return_count(&self) -> usize {
        if let Type::Tuple(ts) = &self.data.result_type {
            ts.len()
        } else {
            1
        }
    }

    /// Returns the access specifiers of this function.
    /// If this is `None`, all accesses are allowed. If the list is empty,
    /// no accesses are allowed. Otherwise the list is divided into _inclusions_ and _exclusions_,
    /// the later being negated specifiers. Access is allowed if (a) any of the inclusion
    /// specifiers allows it (union of inclusion specifiers) (b) none of the exclusions
    /// specifiers disallows it (intersection of exclusion specifiers).
    pub fn get_access_specifiers(&self) -> Option<&[AccessSpecifier]> {
        self.data.access_specifiers.as_deref()
    }

    /// Get the name to be used for a local by index, if available.
    /// Otherwise generate a unique name.
    pub fn get_local_name(&self, idx: usize) -> Symbol {
        if idx < self.data.params.len() {
            return self.data.params[idx].0;
        }
        if let Some(source_map) = &self.module_env.data.source_map {
            // Try to obtain user name from source map
            if let Some(fmap) = self
                .data
                .def_idx
                .and_then(|idx| source_map.get_function_source_map(idx).ok())
            {
                if let Some((ident, _)) = fmap.get_parameter_or_local_name(idx as u64) {
                    // The Move compiler produces temporary names of the form `<foo>%#<num>`,
                    // where <num> seems to be generated non-deterministically.
                    // Substitute this by a deterministic name which the backend accepts.
                    let clean_ident = if ident.contains("%#") {
                        format!("tmp#${}", idx)
                    } else {
                        ident
                    };
                    return self.module_env.env.symbol_pool.make(clean_ident.as_str());
                }
            }
        }
        self.module_env.env.symbol_pool.make(&format!("$t{}", idx))
    }

    /// Returns true if the index is for a temporary, not user declared local. Requires an
    /// attached compiled module.
    pub fn is_temporary(&self, idx: usize) -> Option<bool> {
        if idx >= self.get_local_count()? {
            return Some(true);
        }
        let name = self.get_local_name(idx);
        Some(self.symbol_pool().string(name).contains("tmp#$"))
    }

    /// Gets the number of proper locals of this function, if there is a bytecode module attached.
    /// Those are locals which are declared by the user and also have a user assigned name which
    /// can be discovered via `get_local_name`. Note we may have more anonymous locals generated
    /// e.g by the 'stackless' transformation.
    pub fn get_local_count(&self) -> Option<usize> {
        let view = self.definition_view()?;
        Some(match view.locals_signature() {
            Some(locals_view) => locals_view.len(),
            None => view.parameters().len(),
        })
    }

    /// Gets the type of the local at index. This must use an index in the range as determined by
    /// `get_local_count`.
    pub fn get_local_type(&self, idx: usize) -> Option<Type> {
        let view = self.definition_view()?;
        let parameters = view.parameters();
        if idx < parameters.len() {
            self.module_env.globalize_signature(&parameters.0[idx])
        } else {
            self.module_env.globalize_signature(
                view.locals_signature()
                    .unwrap()
                    .token_at(idx as u8)
                    .signature_token(),
            )
        }
    }

    /// Returns associated specification.
    pub fn get_spec(&'env self) -> Ref<Spec> {
        self.data.spec.borrow()
    }

    /// Returns associated mutable reference to specification.
    pub fn get_mut_spec(&'env self) -> RefMut<Spec> {
        self.data.spec.borrow_mut()
    }

    /// Returns associated definition. The definition of the function, in Exp form, is available
    /// if the model is build with `ModelBuilderOptions::compile_via_model`
    pub fn get_def(&self) -> Option<&Exp> {
        self.data.def.as_ref()
    }

    /// Returns the acquired global resource types, if a bytecode module is attached.
    pub fn get_acquires_global_resources(&'env self) -> Option<Vec<StructId>> {
        let module = self.module_env.data.compiled_module.as_ref()?;
        let function_definition = module.function_def_at(self.get_def_idx()?);
        Some(
            function_definition
                .acquires_global_resources
                .iter()
                .map(|x| self.module_env.get_struct_id(*x))
                .collect(),
        )
    }

    /// Computes the modified targets of the spec clause, as a map from resource type names to
    /// resource indices (list of types and address).
    pub fn get_modify_targets(&self) -> BTreeMap<QualifiedId<StructId>, Vec<Exp>> {
        // Compute the modify targets from `modifies` conditions.
        let spec = &self.get_spec();
        let modify_conditions = spec.filter_kind(ConditionKind::Modifies);
        let mut modify_targets: BTreeMap<QualifiedId<StructId>, Vec<Exp>> = BTreeMap::new();
        for cond in modify_conditions {
            cond.all_exps().for_each(|target| {
                let node_id = target.node_id();
                let rty = &self.module_env.env.get_node_instantiation(node_id)[0];
                let (mid, sid, _) = rty.require_struct();
                let type_name = mid.qualified(sid);
                modify_targets
                    .entry(type_name)
                    .or_default()
                    .push(target.clone());
            });
        }
        modify_targets
    }

    /// Determine whether the function is target of verification.
    pub fn should_verify(&self, default_scope: &VerificationScope) -> bool {
        if let VerificationScope::Only(function_name) = default_scope {
            // Overrides pragmas.
            return self.matches_name(function_name);
        }
        if !self.module_env.is_target() {
            // Don't generate verify method for functions from dependencies.
            return false;
        }

        // We look up the `verify` pragma property first in this function, then in
        // the module, and finally fall back to the value specified by default_scope.
        let default = || match default_scope {
            // By using `is_exposed`, we essentially mark all of Public, Script, Friend to be
            // in the verification scope because they are "exposed" functions in this module.
            // We may want to change `VerificationScope::Public` to `VerificationScope::Exposed` as
            // well for consistency.
            VerificationScope::Public => self.is_exposed(),
            VerificationScope::All => true,
            VerificationScope::Only(_) => unreachable!(),
            VerificationScope::OnlyModule(module_name) => self.module_env.matches_name(module_name),
            VerificationScope::None => false,
        };
        self.is_pragma_true(VERIFY_PRAGMA, default)
    }

    /// Returns true if either the name or simple name of this function matches the given string
    pub fn matches_name(&self, name: &str) -> bool {
        name.eq(&*self.get_simple_name_string()) || name.eq(&*self.get_name_string())
    }

    /// Determine whether this function is explicitly deactivated for verification.
    pub fn is_explicitly_not_verified(&self, scope: &VerificationScope) -> bool {
        !matches!(scope, VerificationScope::Only(..)) && self.is_pragma_false(VERIFY_PRAGMA)
    }

    /// Get the functions that call this one, if available.
    pub fn get_calling_functions(&self) -> Option<BTreeSet<QualifiedId<FunId>>> {
        if let Some(calling) = &*self.data.calling_funs.borrow() {
            return Some(calling.clone());
        }
        let mut set: BTreeSet<QualifiedId<FunId>> = BTreeSet::new();
        for module_env in self.module_env.env.get_modules() {
            for fun_env in module_env.get_functions() {
                if fun_env
                    .get_called_functions()?
                    .contains(&self.get_qualified_id())
                {
                    set.insert(fun_env.get_qualified_id());
                }
            }
        }
        *self.data.calling_funs.borrow_mut() = Some(set.clone());
        Some(set)
    }

    /// Get the functions that this one calls, if available.
    pub fn get_called_functions(&self) -> Option<&'_ BTreeSet<QualifiedId<FunId>>> {
        self.data.called_funs.as_ref()
    }

    /// Get the transitive closure of the called functions. This requires that all functions
    /// in the closure have `get_called_functions` available; if one of them not, this
    /// function panics.
    pub fn get_transitive_closure_of_called_functions(&self) -> BTreeSet<QualifiedId<FunId>> {
        if let Some(trans_called) = &*self.data.transitive_closure_of_called_funs.borrow() {
            return trans_called.clone();
        }

        let mut set = BTreeSet::new();
        let mut reachable_funcs = VecDeque::new();
        reachable_funcs.push_back(self.clone());

        // BFS in reachable_funcs to collect all reachable functions
        while !reachable_funcs.is_empty() {
            let fnc = reachable_funcs.pop_front().unwrap();
            for callee in fnc.get_called_functions().expect("call info available") {
                let f = self.module_env.env.get_function(*callee);
                let qualified_id = f.get_qualified_id();
                if set.insert(qualified_id) {
                    reachable_funcs.push_back(f.clone());
                }
            }
        }
        *self.data.transitive_closure_of_called_funs.borrow_mut() = Some(set.clone());
        set
    }

    /// Returns the function name excluding the address and the module name
    pub fn get_simple_name_string(&self) -> Rc<String> {
        self.symbol_pool().string(self.get_name())
    }

    /// Returns a string representation of the functions 'header', as it is declared in Move.
    pub fn get_header_string(&self) -> String {
        let mut s = String::new();
        s.push_str(match self.data.visibility {
            Visibility::Private => "private",
            Visibility::Public => "public",
            Visibility::Friend => "friend",
        });
        s.push_str(match self.data.kind {
            FunctionKind::Regular => "",
            FunctionKind::Inline => " inline",
            FunctionKind::Entry => " entry",
        });
        if self.is_native() {
            s.push_str(" native")
        }
        write!(
            s,
            " fun {}{}",
            self.get_name().display(self.symbol_pool()),
            self.module_env.env.get_fun_signature_string(
                &self.data.type_params,
                &self.data.params,
                &self.data.result_type
            )
        )
        .unwrap();
        s
    }

    /// Returns the function name with the module name excluding the address
    pub fn get_name_string(&self) -> Rc<str> {
        if self.module_env.is_script_module() {
            Rc::from(format!("Script::{}", self.get_simple_name_string()))
        } else {
            let module_name = self.module_env.get_name().display(self.module_env.env);
            Rc::from(format!(
                "{}::{}",
                module_name,
                self.get_simple_name_string()
            ))
        }
    }

    fn definition_view(&'env self) -> Option<FunctionDefinitionView<'env, CompiledModule>> {
        assert!(
            !self.is_inline(),
            "attempt to access bytecode info for inline function"
        );
        let module = self.module_env.data.compiled_module.as_ref()?;
        Some(FunctionDefinitionView::new(
            module,
            module.function_def_at(self.data.def_idx?),
        ))
    }

    /// Produce a TypeDisplayContext to print types within the scope of this env
    pub fn get_type_display_ctx(&self) -> TypeDisplayContext<'env> {
        let type_param_names = self
            .get_type_parameters()
            .iter()
            .map(|param| param.0)
            .collect();
        TypeDisplayContext::new_with_params(self.module_env.env, type_param_names)
    }
}

// =================================================================================================
/// # Expression Environment

/// Represents context for an expression.
#[derive(Debug, Clone)]
pub struct ExpInfo {
    /// The associated location of this expression.
    loc: Loc,
    /// The type of this expression.
    ty: Type,
    /// The associated instantiation of type parameters for this expression, if applicable
    instantiation: Option<Vec<Type>>,
}

impl ExpInfo {
    pub fn new(loc: Loc, ty: Type) -> Self {
        ExpInfo {
            loc,
            ty,
            instantiation: None,
        }
    }
}

// =================================================================================================
/// # Formatting

pub struct LocDisplay<'env> {
    loc: &'env Loc,
    env: &'env GlobalEnv,
    only_line: bool,
}

impl Loc {
    pub fn display<'env>(&'env self, env: &'env GlobalEnv) -> LocDisplay<'env> {
        LocDisplay {
            loc: self,
            env,
            only_line: false,
        }
    }

    pub fn display_line_only<'env>(&'env self, env: &'env GlobalEnv) -> LocDisplay<'env> {
        LocDisplay {
            loc: self,
            env,
            only_line: true,
        }
    }
}

impl<'env> fmt::Display for LocDisplay<'env> {
    fn fmt(&self, f: &mut fmt::Formatter<'_>) -> fmt::Result {
        if let Some((fname, pos)) = self.env.get_file_and_location(self.loc) {
            if self.only_line {
                write!(f, "at {}:{}", fname, pos.line + LineOffset(1))
            } else {
                let offset = self.loc.span.end() - self.loc.span.start();
                write!(
                    f,
                    "at {}:{}:{}+{}",
                    fname,
                    pos.line + LineOffset(1),
                    pos.column + ColumnOffset(1),
                    offset,
                )
            }
        } else {
            write!(f, "{:?}", self.loc)
        }
    }
}

pub trait GetNameString {
    fn get_name_for_display(&self, env: &GlobalEnv) -> String;
}

impl GetNameString for QualifiedId<StructId> {
    fn get_name_for_display(&self, env: &GlobalEnv) -> String {
        env.get_struct_qid(*self).get_full_name_str()
    }
}

impl GetNameString for QualifiedId<FunId> {
    fn get_name_for_display(&self, env: &GlobalEnv) -> String {
        env.get_function_qid(*self).get_full_name_str()
    }
}

impl GetNameString for QualifiedId<SpecFunId> {
    fn get_name_for_display(&self, env: &GlobalEnv) -> String {
        env.get_spec_fun(*self)
            .name
            .display(env.symbol_pool())
            .to_string()
    }
}

impl<'a, Id: Clone> fmt::Display for EnvDisplay<'a, QualifiedId<Id>>
where
    QualifiedId<Id>: GetNameString,
{
    fn fmt(&self, f: &mut Formatter<'_>) -> fmt::Result {
        f.write_str(&self.val.get_name_for_display(self.env))
    }
}

impl<'a, Id: Clone> fmt::Display for EnvDisplay<'a, QualifiedInstId<Id>>
where
    QualifiedId<Id>: GetNameString,
{
    fn fmt(&self, f: &mut Formatter<'_>) -> fmt::Result {
        write!(f, "{}", self.env.display(&self.val.to_qualified_id()))?;
        if !self.val.inst.is_empty() {
            let tctx = TypeDisplayContext::new(self.env);
            write!(f, "<")?;
            let mut sep = "";
            for ty in &self.val.inst {
                write!(f, "{}{}", sep, ty.display(&tctx))?;
                sep = ", ";
            }
            write!(f, ">")?;
        }
        Ok(())
    }
}

impl<'a> fmt::Display for EnvDisplay<'a, Symbol> {
    fn fmt(&self, f: &mut Formatter<'_>) -> fmt::Result {
        write!(f, "{}", self.val.display(self.env.symbol_pool()))
    }
}<|MERGE_RESOLUTION|>--- conflicted
+++ resolved
@@ -2631,11 +2631,7 @@
     pub spec_funs: BTreeMap<SpecFunId, SpecFunDecl>,
 
     /// Module level specification.
-<<<<<<< HEAD
-    pub module_spec: Spec,
-=======
-    pub(crate) module_spec: RefCell<Spec>,
->>>>>>> 7b59efcc
+    pub module_spec: RefCell<Spec>,
 
     /// The location of this module.
     pub loc: Loc,
@@ -3377,13 +3373,10 @@
     /// If this structure has variants (i.e. is an `enum`), information about the
     /// names of the variants and the location of their declaration. The fields
     /// of variants can be identified via the variant name in `FieldData`.
-    pub(crate) variants: Option<BTreeMap<Symbol, StructVariant>>,
+    pub variants: Option<BTreeMap<Symbol, StructVariant>>,
 
     /// Associated specification.
-<<<<<<< HEAD
-    pub spec: Spec,
-=======
-    pub(crate) spec: RefCell<Spec>,
+    pub spec: RefCell<Spec>,
 
     /// Whether this struct is native
     pub is_native: bool,
@@ -3394,7 +3387,6 @@
     pub(crate) loc: Loc,
     pub(crate) attributes: Vec<Attribute>,
     pub(crate) order: usize,
->>>>>>> 7b59efcc
 }
 
 #[derive(Debug, Clone)]
