// Copyright (c) The Diem Core Contributors
// Copyright (c) The Move Contributors
// SPDX-License-Identifier: Apache-2.0

mod builtins;
mod exp_builder;
mod macros;
<<<<<<< HEAD
pub mod model_builder;
pub mod module_builder;
=======
pub(crate) mod model_builder;
pub(crate) mod module_builder;

pub(crate) fn pluralize(s: &str, n: usize) -> String {
    // Should add special cases here as we come along them
    if n != 1 {
        if s.ends_with('y') {
            s[0..s.len() - 1].to_string() + "ies"
        } else {
            s.to_owned() + "s"
        }
    } else {
        s.to_owned()
    }
}

pub(crate) fn ith_str(n: usize) -> String {
    match n {
        0 => panic!("cannot be 0"),
        1 => "1st".to_string(),
        2 => "2nd".to_string(),
        3 => "3rd".to_string(),
        _ => format!("{}th", n),
    }
}
>>>>>>> 7b59efcc
<|MERGE_RESOLUTION|>--- conflicted
+++ resolved
@@ -5,12 +5,8 @@
 mod builtins;
 mod exp_builder;
 mod macros;
-<<<<<<< HEAD
 pub mod model_builder;
 pub mod module_builder;
-=======
-pub(crate) mod model_builder;
-pub(crate) mod module_builder;
 
 pub(crate) fn pluralize(s: &str, n: usize) -> String {
     // Should add special cases here as we come along them
@@ -33,5 +29,4 @@
         3 => "3rd".to_string(),
         _ => format!("{}th", n),
     }
-}
->>>>>>> 7b59efcc
+}