--- conflicted
+++ resolved
@@ -150,14 +150,9 @@
 
 /// A declaration of a function.
 #[derive(Debug, Clone)]
-<<<<<<< HEAD
 pub struct FunEntry {
-    pub loc: Loc,
-=======
-pub(crate) struct FunEntry {
     pub loc: Loc,      // location of the entire function span
     pub name_loc: Loc, // location of just the function name
->>>>>>> 7b59efcc
     pub module_id: ModuleId,
     pub fun_id: FunId,
     pub visibility: Visibility,
