// Copyright (c) The Diem Core Contributors
// Copyright (c) The Move Contributors
// SPDX-License-Identifier: Apache-2.0

use crate::{
    function_target::{FunctionData, FunctionTarget},
    print_targets_with_annotations_for_test,
    stackless_bytecode_generator::StacklessBytecodeGenerator,
    stackless_control_flow_graph::generate_cfg_in_dot_format,
};
use core::fmt;
use itertools::{Either, Itertools};
use log::{debug, info};
use move_model::model::{FunId, FunctionEnv, GlobalEnv, QualifiedId};
use petgraph::graph::DiGraph;
use std::{
    collections::{BTreeMap, BTreeSet},
    fmt::Formatter,
    fs,
};

/// A data structure which holds data for multiple function targets, and allows to
/// manipulate them as part of a transformation pipeline.
#[derive(Debug, Default)]
pub struct FunctionTargetsHolder {
    targets: BTreeMap<QualifiedId<FunId>, BTreeMap<FunctionVariant, FunctionData>>,
}

/// Describes a function verification flavor.
#[derive(Debug, Clone, PartialEq, Eq, PartialOrd, Ord)]
pub enum VerificationFlavor {
    Regular,
    Instantiated(usize),
    Inconsistency(Box<VerificationFlavor>),
}

impl std::fmt::Display for VerificationFlavor {
    fn fmt(&self, f: &mut Formatter<'_>) -> std::fmt::Result {
        match self {
            VerificationFlavor::Regular => write!(f, ""),
            VerificationFlavor::Instantiated(index) => {
                write!(f, "instantiated_{}", index)
            },
            VerificationFlavor::Inconsistency(flavor) => write!(f, "inconsistency_{}", flavor),
        }
    }
}

/// Describes a function target variant.
#[derive(Debug, Clone, PartialEq, Eq, PartialOrd, Ord)]
pub enum FunctionVariant {
    /// The baseline variant which was created from the original Move bytecode and is then
    /// subject of multiple transformations.
    Baseline,
    /// A variant which is instrumented for verification. Only functions which are target
    /// of verification have one of those. There can be multiple verification variants,
    /// each identified by a unique flavor.
    Verification(VerificationFlavor),
}

impl FunctionVariant {
    pub fn is_verified(&self) -> bool {
        matches!(self, FunctionVariant::Verification(..))
    }
}

impl std::fmt::Display for FunctionVariant {
    fn fmt(&self, f: &mut Formatter<'_>) -> std::fmt::Result {
        use FunctionVariant::*;
        match self {
            Baseline => write!(f, "baseline"),
            Verification(VerificationFlavor::Regular) => write!(f, "verification"),
            Verification(v) => write!(f, "verification[{}]", v),
        }
    }
}

/// A trait describing a function target processor.
pub trait FunctionTargetProcessor {
    /// Processes a function variant. Takes as parameter a target holder which can be mutated, the
    /// env of the function being processed, and the target data. During the time the processor is
    /// called, the target data is removed from the holder, and added back once transformation
    /// has finished. This allows the processor to take ownership on the target data.
    fn process(
        &self,
        _targets: &mut FunctionTargetsHolder,
        _fun_env: &FunctionEnv,
        _data: FunctionData,
        _scc_opt: Option<&[FunctionEnv]>,
    ) -> FunctionData {
        unimplemented!()
    }

    /// Same as `process` but can return None to indicate that the function variant is
    /// removed. By default, this maps to `Some(self.process(..))`. One needs to implement
    /// either this function or `process`.
    fn process_and_maybe_remove(
        &self,
        targets: &mut FunctionTargetsHolder,
        func_env: &FunctionEnv,
        data: FunctionData,
        scc_opt: Option<&[FunctionEnv]>,
    ) -> Option<FunctionData> {
        Some(self.process(targets, func_env, data, scc_opt))
    }

    /// Returns a name for this processor. This should be suitable as a file suffix.
    fn name(&self) -> String;

    /// A function which is called once before any `process` call is issued.
    fn initialize(&self, _env: &GlobalEnv, _targets: &mut FunctionTargetsHolder) {}

    /// A function which is called once after the last `process` call.
    fn finalize(&self, _env: &GlobalEnv, _targets: &mut FunctionTargetsHolder) {}

    /// A function which can be implemented to indicate that instead of a sequence of initialize,
    /// process, and finalize, this processor has a single `run` function for the analysis of the
    /// whole set of functions.
    fn is_single_run(&self) -> bool {
        false
    }

    /// To be implemented if `is_single_run()` is true.
    fn run(&self, _env: &GlobalEnv, _targets: &mut FunctionTargetsHolder) {
        unimplemented!()
    }

    /// A function which creates a dump of the processors results, for debugging.
    fn dump_result(
        &self,
        _f: &mut Formatter<'_>,
        _env: &GlobalEnv,
        _targets: &FunctionTargetsHolder,
    ) -> fmt::Result {
        Ok(())
    }
}

pub struct ProcessorResultDisplay<'a> {
    pub env: &'a GlobalEnv,
    pub targets: &'a FunctionTargetsHolder,
    pub processor: &'a dyn FunctionTargetProcessor,
}

impl<'a> fmt::Display for ProcessorResultDisplay<'a> {
    fn fmt(&self, f: &mut Formatter<'_>) -> fmt::Result {
        self.processor.dump_result(f, self.env, self.targets)
    }
}

/// A processing pipeline for function targets.
#[derive(Default)]
pub struct FunctionTargetPipeline {
    max_loop: usize,
    processors: Vec<Box<dyn FunctionTargetProcessor>>,
    /// Indices of processors which have been marked to not dump their target annotations.
    no_annotation_dump_indices: BTreeSet<usize>,
}

impl FunctionTargetsHolder {
    /// Get an iterator for all functions this holder.
    pub fn get_funs(&self) -> impl Iterator<Item = QualifiedId<FunId>> + '_ {
        self.targets.keys().cloned()
    }

    /// Gets an iterator for all functions and variants in this holder.
    pub fn get_funs_and_variants(
        &self,
    ) -> impl Iterator<Item = (QualifiedId<FunId>, FunctionVariant)> + '_ {
        self.targets
            .iter()
            .flat_map(|(id, vs)| vs.keys().map(move |v| (*id, v.clone())))
    }

    /// Adds a new function target. The target will be initialized from the Move byte code.
    pub fn add_target(&mut self, func_env: &FunctionEnv<'_>) {
        // Skip inlined functions, they do not have associated bytecode.
        if func_env.is_inline() {
            return;
        }
        let generator = StacklessBytecodeGenerator::new(func_env);
        let data = generator.generate_function();
        self.targets
            .entry(func_env.get_qualified_id())
            .or_default()
            .insert(FunctionVariant::Baseline, data);
    }

    /// Gets a function target for read-only consumption, for the given variant.
    pub fn get_target<'env>(
        &'env self,
        func_env: &'env FunctionEnv<'env>,
        variant: &FunctionVariant,
    ) -> FunctionTarget<'env> {
        let data = self
            .get_data(&func_env.get_qualified_id(), variant)
            .unwrap_or_else(|| {
                panic!(
                    "expected function target: {} ({:?})",
                    func_env.get_full_name_str(),
                    variant
                )
            });
        FunctionTarget::new(func_env, data)
    }

    pub fn has_target(&self, func_env: &FunctionEnv<'_>, variant: &FunctionVariant) -> bool {
        self.get_data(&func_env.get_qualified_id(), variant)
            .is_some()
    }

    /// Gets all available variants for function.
    pub fn get_target_variants(&self, func_env: &FunctionEnv<'_>) -> Vec<FunctionVariant> {
        self.targets
            .get(&func_env.get_qualified_id())
            .expect("function targets exist")
            .keys()
            .cloned()
            .collect_vec()
    }

    /// Gets targets for all available variants.
    pub fn get_targets<'env>(
        &'env self,
        func_env: &'env FunctionEnv<'env>,
    ) -> Vec<(FunctionVariant, FunctionTarget<'env>)> {
        assert!(
            !func_env.is_inline(),
            "attempt to get bytecode function target for inline function"
        );
        self.targets
            .get(&func_env.get_qualified_id())
            .expect("function targets exist")
            .iter()
            .map(|(v, d)| (v.clone(), FunctionTarget::new(func_env, d)))
            .collect_vec()
    }

    /// Gets function data for a variant.
    pub fn get_data(
        &self,
        id: &QualifiedId<FunId>,
        variant: &FunctionVariant,
    ) -> Option<&FunctionData> {
        self.targets.get(id).and_then(|vs| vs.get(variant))
    }

    /// Gets mutable function data for a variant.
    pub fn get_data_mut(
        &mut self,
        id: &QualifiedId<FunId>,
        variant: &FunctionVariant,
    ) -> Option<&mut FunctionData> {
        self.targets.get_mut(id).and_then(|vs| vs.get_mut(variant))
    }

    /// Removes function data for a variant.
    pub fn remove_target_data(
        &mut self,
        id: &QualifiedId<FunId>,
        variant: &FunctionVariant,
    ) -> FunctionData {
        self.targets
            .get_mut(id)
            .expect("function target exists")
            .remove(variant)
            .expect("variant exists")
    }

    /// Sets function data for a function's variant.
    pub fn insert_target_data(
        &mut self,
        id: &QualifiedId<FunId>,
        variant: FunctionVariant,
        data: FunctionData,
    ) {
        self.targets.entry(*id).or_default().insert(variant, data);
    }

    /// Processes the function target data for given function.
    /// Return true if this transformed code, or false otherwise
    fn process(
        &mut self,
        func_env: &FunctionEnv,
        processor: &dyn FunctionTargetProcessor,
        scc_opt: Option<&[FunctionEnv]>,
    ) -> bool {
        let id = func_env.get_qualified_id();
        let mut changed = false;
        for variant in self.get_target_variants(func_env) {
            // Remove data so we can own it.
            let data = self.remove_target_data(&id, &variant);
            let org_code = data.code.clone();
            if let Some(processed_data) =
                processor.process_and_maybe_remove(self, func_env, data, scc_opt)
            {
                // Put back processed data.
                self.insert_target_data(&id, variant, processed_data.clone());
                if org_code != processed_data.code {
                    changed = true;
                }
            }
        }

        changed
    }
}

impl FunctionTargetPipeline {
    pub fn is_empty(&self) -> bool {
        self.processors.is_empty()
    }

<<<<<<< HEAD
    /// Sets the maximum number of loop iterations.
    pub fn set_max_loop(&mut self, max_loop: usize) {
        self.max_loop = max_loop
=======
    pub fn processor_count(&self) -> usize {
        self.processors.len()
    }

    /// Cuts down the pipeline to stop after the given named processor
    pub fn stop_after_for_testing(&mut self, name: &str) {
        for i in 0..self.processor_count() {
            if self.processors[i].name() == name {
                for _ in i + 1..self.processor_count() {
                    self.processors.remove(i + 1);
                }
                return;
            }
        }
        panic!("no processor named `{}`", name)
>>>>>>> 7b59efcc
    }

    /// Adds a processor to this pipeline. Processor will be called in the order they have been
    /// added.
    pub fn add_processor(&mut self, processor: Box<dyn FunctionTargetProcessor>) {
        self.processors.push(processor)
    }

    /// Similar to `add_processor`,
    /// but additionally records that we should not dump its target annotations.
    pub fn add_processor_without_annotation_dump(
        &mut self,
        processor: Box<dyn FunctionTargetProcessor>,
    ) {
        self.no_annotation_dump_indices
            .insert(self.processors.len());
        self.processors.push(processor)
    }

    /// Returns true if the processor at `index` should not have its target annotations dumped.
    /// `index` is 1-based, similar to `hook_after_each_processor`.
    pub fn should_dump_target_annotations(&self, index: usize) -> bool {
        !self.no_annotation_dump_indices.contains(&(index - 1))
    }

    /// Gets the last processor in the pipeline, for testing.
    pub fn last_processor(&self) -> &dyn FunctionTargetProcessor {
        self.processors
            .iter()
            .last()
            .expect("pipeline not empty")
            .as_ref()
    }

    /// Build the call graph.
    /// Nodes of this call graph are qualified function ids.
    /// An edge A -> B in the call graph means that function A calls function B.
    fn build_call_graph(
        env: &GlobalEnv,
        targets: &FunctionTargetsHolder,
    ) -> DiGraph<QualifiedId<FunId>, ()> {
        let mut graph = DiGraph::new();
        let mut nodes = BTreeMap::new();
        for fun_id in targets.get_funs() {
            let node_idx = graph.add_node(fun_id);
            nodes.insert(fun_id, node_idx);
        }
        for fun_id in targets.get_funs() {
            let src_idx = nodes.get(&fun_id).unwrap();
            let fun_env = env.get_function(fun_id);
            for callee in fun_env
                .get_called_functions()
                .expect("called functions must be computed")
            {
                let dst_idx = nodes
                    .get(callee)
                    .expect("callee is not in function targets");
                graph.add_edge(*src_idx, *dst_idx, ());
            }
        }
        graph
    }

    /// Sort the call graph formed by the given `targets` in reverse topological order.
    /// The returned vector contains either:
    /// - a function id, if the function is not recursive, or only self-recursive.
    /// - a vector of function ids, if those functions are mutually recursive; this vector
    ///   is guaranteed to have at least two elements.
    pub fn sort_in_reverse_topological_order(
        env: &GlobalEnv,
        targets: &FunctionTargetsHolder,
    ) -> Vec<Either<QualifiedId<FunId>, Vec<QualifiedId<FunId>>>> {
        let graph = Self::build_call_graph(env, targets);
        // Tarjan's algorithm returns SCCs in reverse topological order.
        petgraph::algo::tarjan_scc(&graph)
            .iter()
            .map(|scc| {
                match scc.as_slice() {
                    [] => panic!("ICE: scc entry must not be empty"),
                    [node_idx] => {
                        // If the SCC has only one node, it is not recursive, or is only self-recursive.
                        Either::Left(graph[*node_idx])
                    },
                    _ => Either::Right(scc.iter().map(|node_idx| graph[*node_idx]).collect_vec()),
                }
            })
            .collect_vec()
    }

    /// Runs the pipeline on all functions in the targets holder. Processors are run on each
    /// individual function in breadth-first fashion; i.e. a processor can expect that processors
    /// preceding it in the pipeline have been executed for all functions before it is called.
    /// `hook_before_pipeline` is called before the pipeline is run, and `hook_after_each_processor`
    /// is called after each processor in the pipeline has been run on all functions.
    /// Note that `hook_after_each_processor` is called with index starting at 1.
    pub fn run_with_hook<Before, AfterEach>(
        &self,
        env: &GlobalEnv,
        targets: &mut FunctionTargetsHolder,
        hook_before_pipeline: Before,
        hook_after_each_processor: AfterEach,
    ) where
        Before: Fn(&FunctionTargetsHolder),
        AfterEach: Fn(usize, &dyn FunctionTargetProcessor, &FunctionTargetsHolder),
    {
        let rev_topo_order = Self::sort_in_reverse_topological_order(env, targets);
        info!("transforming bytecode");
        hook_before_pipeline(targets);
        let max_loop = self.max_loop.max(1);
        let mut loop_cnt = 0;
        let mut changed = true;
        while changed && (loop_cnt < max_loop) {
            loop_cnt += 1;
            // reset changed to assume processors wlll not change anything
            changed = false;
            for (step_count, processor) in self.processors.iter().enumerate() {
                if processor.is_single_run() {
                    processor.run(env, targets);
                } else {
                    processor.initialize(env, targets);
                    for item in &rev_topo_order {
                        match item {
                            Either::Left(fid) => {
                                let func_env = env.get_function(*fid);
                                if targets.process(&func_env, processor.as_ref(), None) {
                                    changed = true;
                                }
                            },
                            Either::Right(scc) => 'fixedpoint: loop {
                                let scc_env: Vec<_> =
                                    scc.iter().map(|fid| env.get_function(*fid)).collect();
                                for fid in scc {
                                    let func_env = env.get_function(*fid);
                                    if targets.process(
                                        &func_env,
                                        processor.as_ref(),
                                        Some(&scc_env),
                                    ) {
                                        changed = true;
                                    }
                                }

                                // check for fixedpoint in summaries
                                for fid in scc {
                                    let func_env = env.get_function(*fid);
                                    if func_env.is_inline() {
                                        continue;
                                    }
                                    for (_, target) in targets.get_targets(&func_env) {
                                        if !target.data.annotations.reached_fixedpoint() {
                                            continue 'fixedpoint;
                                        }
                                    }
                                }
                                // fixedpoint reached when execution hits this line
                                break 'fixedpoint;
                            },
                        }
                    }
                    processor.finalize(env, targets);
                }
                hook_after_each_processor(step_count + 1, processor.as_ref(), targets);
            }
        }
    }

    /// Run the pipeline on all functions in the targets holder, with no hooks in effect
    pub fn run(&self, env: &GlobalEnv, targets: &mut FunctionTargetsHolder) {
        self.run_with_hook(env, targets, |_| {}, |_, _, _| {})
    }

    /// Runs the pipeline on all functions in the targets holder, and dump the bytecode via `log` before the
    /// pipeline as well as after each processor pass, identifying it by `dump_base_name`. If `dump_cfg` is set,
    /// dump the per-function control-flow graph (in dot format) to a file, using the given base name.
    pub fn run_with_dump(
        &self,
        env: &GlobalEnv,
        targets: &mut FunctionTargetsHolder,
        dump_base_name: &str,
        dump_cfg: bool,
        register_annotations: &impl Fn(&FunctionTarget),
    ) {
        self.run_with_hook(
            env,
            targets,
            |holders| {
                Self::debug_dump(
                    dump_base_name,
                    0,
                    "stackless",
                    &Self::get_pre_pipeline_dump(env, holders, /*verbose*/ true),
                )
            },
            |step_count, processor, holders| {
                let suffix = processor.name();
                Self::debug_dump(
                    dump_base_name,
                    step_count,
                    &suffix,
                    &Self::get_per_processor_dump(
                        env,
                        holders,
                        processor,
                        register_annotations,
                        /*verbose*/ true,
                    ),
                );
                if dump_cfg {
                    Self::dump_cfg(env, holders, dump_base_name, step_count, &suffix);
                }
            },
        );
    }

    fn print_targets(
        env: &GlobalEnv,
        name: &str,
        targets: &FunctionTargetsHolder,
        register_annotations: &impl Fn(&FunctionTarget),
        verbose: bool,
    ) -> String {
        print_targets_with_annotations_for_test(
            env,
            &format!("after processor `{}`", name),
            targets,
            register_annotations,
            verbose,
        )
    }

    fn get_pre_pipeline_dump(
        env: &GlobalEnv,
        targets: &FunctionTargetsHolder,
        verbose: bool,
    ) -> String {
        Self::print_targets(env, "stackless", targets, &|_| {}, verbose)
    }

    fn get_per_processor_dump(
        env: &GlobalEnv,
        targets: &FunctionTargetsHolder,
        processor: &dyn FunctionTargetProcessor,
        register_annotations: &impl Fn(&FunctionTarget),
        verbose: bool,
    ) -> String {
        let mut dump = format!("{}", ProcessorResultDisplay {
            env,
            targets,
            processor,
        });
        if !processor.is_single_run() {
            if !dump.is_empty() {
                dump = format!("\n\n{}", dump);
            }
            dump.push_str(&Self::print_targets(
                env,
                &processor.name(),
                targets,
                register_annotations,
                verbose,
            ));
        }
        dump
    }

    fn debug_dump(base_name: &str, step_count: usize, suffix: &str, content: &str) {
        let name = format!("bytecode of {}_{}_{}", base_name, step_count, suffix);
        debug!("{}:\n{}\n", name, content.trim())
    }

    /// Generate dot files for control-flow graphs.
    fn dump_cfg(
        env: &GlobalEnv,
        targets: &FunctionTargetsHolder,
        base_name: &str,
        step_count: usize,
        suffix: &str,
    ) {
        for (fun_id, variants) in &targets.targets {
            let func_env = env.get_function(*fun_id);
            let func_name = func_env.get_full_name_str();
            let func_name = func_name.replace("::", "__");
            for (variant, data) in variants {
                if !data.code.is_empty() {
                    let dot_file = format!(
                        "{}_{}_{}_{}_{}_cfg.dot",
                        base_name, step_count, suffix, func_name, variant
                    );
                    debug!("generating dot graph for cfg in `{}`", dot_file);
                    let func_target = FunctionTarget::new(&func_env, data);
                    let dot_graph = generate_cfg_in_dot_format(&func_target, true);
                    fs::write(&dot_file, dot_graph).expect("generating dot file for CFG");
                }
            }
        }
    }
}<|MERGE_RESOLUTION|>--- conflicted
+++ resolved
@@ -311,11 +311,11 @@
         self.processors.is_empty()
     }
 
-<<<<<<< HEAD
     /// Sets the maximum number of loop iterations.
     pub fn set_max_loop(&mut self, max_loop: usize) {
         self.max_loop = max_loop
-=======
+    }
+
     pub fn processor_count(&self) -> usize {
         self.processors.len()
     }
@@ -331,7 +331,6 @@
             }
         }
         panic!("no processor named `{}`", name)
->>>>>>> 7b59efcc
     }
 
     /// Adds a processor to this pipeline. Processor will be called in the order they have been
